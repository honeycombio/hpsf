GOCMD = go
GOTESTCMD = $(if $(shell command -v gotestsum),gotestsum --junitfile ./test_results/$(1).xml --format testname --,go test)

.PHONY: test
#: run all tests
test: test_with_race test_all

.PHONY: test_with_race
#: run only tests tagged with potential race conditions
test_with_race: test_results
	@echo
	@echo "+++ testing - race conditions?"
	@echo
	$(call GOTESTCMD,$@) -tags race --race --timeout 60s -v ./...

.PHONY: test_all
#: run all tests, but with no race condition detection
test_all: test_results
	@echo
	@echo "+++ testing - all the tests"
	@echo
	$(call GOTESTCMD,$@) -tags all --timeout 60s -v ./...

test_results:
	@mkdir -p test_results

tidy:
	$(GOCMD) mod tidy

TEMPLATE ?= pkg/config/templates/emathroughput
.PHONY: test_template
#: generate config from template (usage: make test_template TEMPLATE=pkg/config/templates/proxy)
test_template:
	@echo
	@echo "+++ generating config from template $(TEMPLATE)"
	@echo
	./testTemplate.sh $(TEMPLATE)

CONFIG ?= examples/hpsf.yaml
.PHONY: validate
#: validate provided config (usage: make validate CONFIG=examples/hpsf2.yaml)
validate:
	@echo
	@echo "+++ validating config $(CONFIG)"
	@echo
	go run ./cmd/hpsf -i $(CONFIG) validate
	for format in rConfig rRules cConfig ; do \
		echo; \
		echo "+++ validating config generation for $${format} with config $(CONFIG)"; \
		echo; \
		go run ./cmd/hpsf -i $(CONFIG) $${format} || exit 1; \
	done

.PHONY: validate_all
validate_all: examples/hpsf* pkg/data/templates/*
	for file in $^ ; do \
		$(MAKE) validate CONFIG=$${file} || exit 1; \
	done

.PHONY: .smoke_refinery
#: run smoke test for refinery component
#: Do not use directly, use the smoke target instead
.smoke_refinery:
	if [ -z "$(FILE)" ]; then \
		echo "+++ no component file provided, use smoke instead -- exiting"; \
		exit 1; \
	fi

	@echo generating refinery configs for component $(FILE)
	mkdir -p tmp

	# generate the configs from the provided file
	go run ./cmd/hpsf -i ${FILE} -o tmp/refinery-rules.yaml rRules || exit 1
	go run ./cmd/hpsf -i ${FILE} -o tmp/refinery-config.yaml rConfig || exit 1

	# run refinery with the generated configs
	docker run -d --name smoke-refinery \
		-v ./tmp/refinery-config.yaml:/etc/refinery/refinery.yaml \
		-v ./tmp/refinery-rules.yaml:/etc/refinery/rules.yaml \
		honeycombio/refinery:latest || exit 1
	sleep 1

	# check if the container is running
	if [ "$$(docker inspect -f '{{.State.Running}}' 'smoke-refinery')" != "true" ]; then \
		echo "+++ container not running"; \
		docker logs 'smoke-refinery'; \
		docker rm 'smoke-refinery'; \
		exit 1; \
	else \
		echo "+++ container is running"; \
		docker kill 'smoke-refinery'; \
		docker rm 'smoke-refinery'; \
	fi

.PHONY: .smoke_collector
#: run smoke test for collector components
#: Do not use directly, use the smoke target instead
.smoke_collector:
	if [ -z "$(FILE)" ]; then \
		echo "+++ no component file provided, use smoke instead -- exiting"; \
		exit 1; \
	fi

	@echo generating collector configs for component $(FILE)
	mkdir -p tmp

	# generate the configs from the provided file
	go run ./cmd/hpsf -i ${FILE} -o tmp/collector-config.yaml cConfig || exit 1

	# use yq to remove the usage processor and honeycomb extension from collector config
	yq -i e \
		'del(.processors.usage) | \
		 del(.extensions.honeycomb) | \
		 del(.service.extensions[] | select(. == "honeycomb")) | \
		 del(.service.pipelines.traces.processors[] | select(. == "usage")) | \
		 del(.service.pipelines.metrics.processors[] | select(. == "usage")) | \
		 del(.service.pipelines.logs.processors[] | select(. == "usage"))' \
		tmp/collector-config.yaml || exit 1

	# run collector with the generated config
	docker run -d --name smoke-collector \
		--entrypoint /otelcol-contrib \
		-v ./tmp/collector-config.yaml:/etc/otelcol-contrib/config.yaml \
		-e STRAWS_COLLECTOR_POD_IP=localhost \
		-e STRAWS_REFINERY_POD_IP=localhost \
		honeycombio/supervised-collector:latest \
		--config /etc/otelcol-contrib/config.yaml || exit 1
	sleep 1

	# check if the container is running
	if [ "$$(docker inspect -f '{{.State.Running}}' 'smoke-collector')" != "true" ]; then \
		echo "+++ container not running"; \
		docker logs 'smoke-collector'; \
		docker rm 'smoke-collector'; \
		exit 1; \
	else \
		echo "+++ container is running"; \
		docker kill 'smoke-collector'; \
		docker rm 'smoke-collector'; \
	fi

.PHONY: smoke
#: run smoke tests for HPSF templates
smoke: pkg/data/templates/*.yaml
	for file in $^ ; do \
		$(MAKE) .smoke_refinery FILE=$${file} || exit 1; \
<<<<<<< HEAD
		$(MAKE) .smoke_collector FILE=$${file} || exit 1; \
=======
>>>>>>> 08f0294a
	done

.PHONY: unsmoke
unsmoke:
	@echo
	@echo "+++ stopping smoke test"
	@echo
	docker stop smoke-proxy<|MERGE_RESOLUTION|>--- conflicted
+++ resolved
@@ -144,10 +144,7 @@
 smoke: pkg/data/templates/*.yaml
 	for file in $^ ; do \
 		$(MAKE) .smoke_refinery FILE=$${file} || exit 1; \
-<<<<<<< HEAD
 		$(MAKE) .smoke_collector FILE=$${file} || exit 1; \
-=======
->>>>>>> 08f0294a
 	done
 
 .PHONY: unsmoke
