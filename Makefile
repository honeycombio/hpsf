GOCMD = go
GOTESTCMD = $(if $(shell command -v gotestsum),gotestsum --junitfile ./test_results/$(1).xml --format testname --,go test)

.PHONY: test
#: run all tests
test: test_with_race test_all test_scenarios

.PHONY: test_with_race
#: run only tests tagged with potential race conditions
test_with_race: test_results
	@echo
	@echo "+++ testing - race conditions?"
	@echo
	$(call GOTESTCMD,$@) -tags race --race --timeout 60s -v ./...

.PHONY: test_all
#: run all tests, but with no race condition detection
test_all: test_results
	@echo
	@echo "+++ testing - all the tests"
	@echo
	$(call GOTESTCMD,$@) -tags all --timeout 60s -v ./...

.PHONY: test_scenarios
#: run all tests in tests/scenario_tests
test_scenarios: test_results
	@echo
	@echo "+++ testing - scenario tests"
	@echo
	cd tests/scenario_tests && $(call GOTESTCMD,$@) -tags all --timeout 60s -v ./...

test_results:
	@mkdir -p test_results

tidy:
	$(GOCMD) mod tidy

TEMPLATE ?= pkg/config/templates/emathroughput
.PHONY: test_template
#: generate config from template (usage: make test_template TEMPLATE=pkg/config/templates/proxy)
test_template:
	@echo
	@echo "+++ generating config from template $(TEMPLATE)"
	@echo
	./testTemplate.sh $(TEMPLATE)

CONFIG ?= examples/hpsf.yaml
.PHONY: validate
#: validate provided config (usage: make validate CONFIG=examples/hpsf2.yaml)
validate:
	@echo
	@echo "+++ validating config $(CONFIG)"
	@echo
	go run ./cmd/hpsf -i $(CONFIG) validate
	for format in rConfig rRules cConfig ; do \
		echo; \
		echo "+++ validating config generation for $${format} with config $(CONFIG)"; \
		echo; \
		go run ./cmd/hpsf -i $(CONFIG) $${format} || exit 1; \
	done

.PHONY: validate_all
validate_all: examples/hpsf* pkg/data/templates/*
	for file in $^ ; do \
		$(MAKE) validate CONFIG=$${file} || exit 1; \
	done

.PHONY: .smoke_refinery
#: run smoke test for refinery component
#: Do not use directly, use the smoke target instead
.smoke_refinery:
	if [ -z "$(FILE)" ]; then \
		echo "+++ no component file provided, use smoke instead -- exiting"; \
		exit 1; \
	fi

	@echo generating refinery configs for component $(FILE)
	mkdir -p tmp

	# generate the configs from the provided file
	go run ./cmd/hpsf -i ${FILE} -o tmp/refinery-rules.yaml rRules || exit 1
	go run ./cmd/hpsf -i ${FILE} -o tmp/refinery-config.yaml rConfig || exit 1

	# run refinery with the generated configs
	docker run -d --name smoke-refinery \
		-v ./tmp/refinery-config.yaml:/etc/refinery/refinery.yaml \
		-v ./tmp/refinery-rules.yaml:/etc/refinery/rules.yaml \
		-e HTP_EXPORTER_APIKEY=hccik_01jj2jj42424jjjjjjj2jjjjjj424jjj2jjjjjjjjjjjjjjj4jjjjj24jj \
		honeycombio/refinery:latest || exit 1
	sleep 1

	# check if the container is running
	if [ "$$(docker inspect -f '{{.State.Running}}' 'smoke-refinery')" != "true" ]; then \
		echo "+++ container not running"; \
		docker logs 'smoke-refinery'; \
		docker rm 'smoke-refinery'; \
		echo "+++ refinery failed to started up for $(FILE)"; \
		exit 1; \
	else \
		echo "+++ container is running"; \
		docker kill 'smoke-refinery'; \
		docker rm 'smoke-refinery'; \
		echo "+++ refinery successfully started up for $(FILE)"; \
	fi

.PHONY: .smoke_collector
#: run smoke test for collector components
#: Do not use directly, use the smoke target instead
.smoke_collector:
	if [ -z "$(FILE)" ]; then \
		echo "+++ no component file provided, use smoke instead -- exiting"; \
		exit 1; \
	fi

	@echo generating collector configs for component $(FILE)
	mkdir -p tmp

	# generate the configs from the provided file
	go run ./cmd/hpsf -i ${FILE} -o tmp/collector-config.yaml cConfig || exit 1

	# use yq to remove the usage processor and honeycomb extension from collector config
	yq -i e \
		'del(.processors.usage) | del(.extensions.honeycomb) | del(.service.extensions[] | select(. == "honeycomb")) | del(.service.pipelines.traces*.processors[] | select(. == "usage")) | del(.service.pipelines.metrics*.processors[] | select(. == "usage")) | del(.service.pipelines.logs*.processors[] | select(. == "usage"))' \
		tmp/collector-config.yaml || exit 1

	# run collector with the generated config
	docker run -d --name smoke-collector \
		--entrypoint /honeycomb-otelcol \
		-v ./tmp/collector-config.yaml:/config.yaml \
		-e HTP_COLLECTOR_POD_IP=localhost \
		-e HTP_REFINERY_POD_IP=localhost \
		honeycombio/supervised-collector:latest \
		--config /config.yaml || exit 1
	sleep 1

	# check if the container is running
	if [ "$$(docker inspect -f '{{.State.Running}}' 'smoke-collector')" != "true" ]; then \
		echo "+++ container not running"; \
		docker logs 'smoke-collector'; \
		docker rm 'smoke-collector'; \
		echo "+++ collector failed to start up for $(FILE)"; \
		exit 1; \
	else \
		echo "+++ container is running"; \
		docker kill 'smoke-collector'; \
		docker rm 'smoke-collector'; \
		echo "+++ collector successfully started up for $(FILE)"; \
	fi

.PHONY: smoke_templates
#: run smoke tests for HPSF templates
smoke_templates: pkg/data/templates/*.yaml
	for file in $^ ; do \
		$(MAKE) .smoke_refinery FILE=$${file} || exit 1; \
		$(MAKE) .smoke_collector FILE=$${file} || exit 1; \
	done

.PHONY: smoke_components
#: run smoke tests for components
smoke_components: tests/smoke/*.yaml
	for file in $^ ; do \
		$(MAKE) .smoke_refinery FILE=$${file} || exit 1; \
		$(MAKE) .smoke_collector FILE=$${file} || exit 1; \
	done

.PHONY: smoke
#: run smoke tests for HPSF
smoke: smoke_templates smoke_components

.PHONY: unsmoke
unsmoke:
	@echo
	@echo "+++ stopping smoke test"
	@echo
	docker stop smoke-proxy

.PHONY: regenerate_translator_testdata
regenerate_translator_testdata:
	@echo
	@echo "+++ regenerating translator testdata"
	@echo
	OVERWRITE_TESTDATA=1 go test ./pkg/translator/

.PHONY: lint
lint:
	go tool -modfile=.github/tools.mod golangci-lint run

.PHONY: bulk_export_components
bulk_export_components:
	@echo
	@echo "+++ exporting components"
	@echo
<<<<<<< HEAD
	go run ./cmd/propdump --export=export.csv pkg/data/components/*.yaml
=======
	go run ./cmd/component2csv --export=export.csv pkg/data/components/*.yaml
>>>>>>> c3790c02

.PHONY: bulk_import_components
bulk_import_components:
	@echo
	@echo "+++ importing components"
	@echo
<<<<<<< HEAD
	go run ./cmd/propdump --import=export.csv pkg/data/components/*.yaml
=======
	go run ./cmd/component2csv --import=export.csv pkg/data/components/*.yaml
>>>>>>> c3790c02

.PHONY: rewrite_components
rewrite_components:
	@echo
	@echo "+++ rewriting components"
	@echo
<<<<<<< HEAD
	go run ./cmd/propdump --export=rewrite.csv pkg/data/components/*.yaml
	go run ./cmd/propdump --import=rewrite.csv pkg/data/components/*.yaml
=======
	go run ./cmd/component2csv --export=rewrite.csv pkg/data/components/*.yaml
	go run ./cmd/component2csv --import=rewrite.csv pkg/data/components/*.yaml
>>>>>>> c3790c02
	rm -f rewrite.csv
<|MERGE_RESOLUTION|>--- conflicted
+++ resolved
@@ -190,33 +190,20 @@
 	@echo
 	@echo "+++ exporting components"
 	@echo
-<<<<<<< HEAD
-	go run ./cmd/propdump --export=export.csv pkg/data/components/*.yaml
-=======
 	go run ./cmd/component2csv --export=export.csv pkg/data/components/*.yaml
->>>>>>> c3790c02
 
 .PHONY: bulk_import_components
 bulk_import_components:
 	@echo
 	@echo "+++ importing components"
 	@echo
-<<<<<<< HEAD
-	go run ./cmd/propdump --import=export.csv pkg/data/components/*.yaml
-=======
 	go run ./cmd/component2csv --import=export.csv pkg/data/components/*.yaml
->>>>>>> c3790c02
 
 .PHONY: rewrite_components
 rewrite_components:
 	@echo
 	@echo "+++ rewriting components"
 	@echo
-<<<<<<< HEAD
-	go run ./cmd/propdump --export=rewrite.csv pkg/data/components/*.yaml
-	go run ./cmd/propdump --import=rewrite.csv pkg/data/components/*.yaml
-=======
 	go run ./cmd/component2csv --export=rewrite.csv pkg/data/components/*.yaml
 	go run ./cmd/component2csv --import=rewrite.csv pkg/data/components/*.yaml
->>>>>>> c3790c02
 	rm -f rewrite.csv
