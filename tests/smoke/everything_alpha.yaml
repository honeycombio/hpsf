--- conflicted
+++ resolved
@@ -89,13 +89,8 @@
   - name: Compare Decimal Field_1
     kind: CompareDecimalFieldCondition
     properties:
-<<<<<<< HEAD
-      - name: Field
-        value: "response_time"
-=======
       - name: Fields
         value: ["response_time"]
->>>>>>> 0bba60c8
       - name: Operator
         value: ">"
       - name: Value
@@ -103,13 +98,8 @@
   - name: Compare Integer Field_1
     kind: CompareIntegerFieldCondition
     properties:
-<<<<<<< HEAD
-      - name: Field
-        value: "status_code"
-=======
       - name: Fields
         value: ["status_code"]
->>>>>>> 0bba60c8
       - name: Operator
         value: "="
       - name: Value
@@ -117,34 +107,17 @@
   - name: Compare String Field_1
     kind: CompareStringFieldCondition
     properties:
-<<<<<<< HEAD
-      - name: Field
-        value: "status_message"
-=======
       - name: Fields
         value: ["status_message"]
->>>>>>> 0bba60c8
       - name: Operator
         value: "="
       - name: Value
         value: "error"
-<<<<<<< HEAD
-  - name: Check if field exists_1
-    kind: FieldExistsCondition
-    properties:
-      - name: Field
-        value: "error.message"
-      - name: Operator
-        value: "exists"
-=======
->>>>>>> 0bba60c8
   - name: Sample at 42_1
     kind: DeterministicSampler
     properties:
       - name: SampleRate
         value: 42
-<<<<<<< HEAD
-=======
   - name: Match Regular Expression_1
     kind: MatchRegularExpression
     properties:
@@ -157,7 +130,6 @@
     properties:
       - name: SampleRate
         value: 123
->>>>>>> 0bba60c8
 connections:
   - source:
       component: Receive OTel_1
@@ -276,26 +248,11 @@
       port: And
       type: SampleData
     destination:
-<<<<<<< HEAD
-      component: Check if field exists_1
-      port: Match
-      type: SampleData
-  - source:
-      component: Check if field exists_1
-      port: And
-      type: SampleData
-    destination:
       component: Sample at 42_1
       port: Sample
       type: SampleData
   - source:
       component: Sample at 42_1
-=======
-      component: Sample at 42_1
-      port: Sample
-      type: SampleData
-  - source:
-      component: Sample at 42_1
       port: Events
       type: HoneycombEvents
     destination:
@@ -320,20 +277,15 @@
       type: SampleData
   - source:
       component: Sample at 123_1
->>>>>>> 0bba60c8
-      port: Events
-      type: HoneycombEvents
-    destination:
-      component: Send to Honeycomb_1
-      port: Events
-      type: HoneycombEvents
-  - source:
-      component: Start Sampling_1
-<<<<<<< HEAD
-      port: Rule 6
-=======
+      port: Events
+      type: HoneycombEvents
+    destination:
+      component: Send to Honeycomb_1
+      port: Events
+      type: HoneycombEvents
+  - source:
+      component: Start Sampling_1
       port: Rule 7
->>>>>>> 0bba60c8
       type: SampleData
     destination:
       component: Drop All_1
@@ -524,9 +476,6 @@
     - name: Sample at 42_1
       position:
         x: 300
-<<<<<<< HEAD
-        y: 60
-=======
         y: 60
     - name: Match Regular Expression_1
       position:
@@ -535,5 +484,4 @@
     - name: Sample at 123_1
       position:
         x: 120
-        y: 120
->>>>>>> 0bba60c8
+        y: 120