package config

import (
	"bytes"
	"encoding/json"
	"fmt"
	"regexp"
	"strconv"
	"strings"
	"text/template"
	"time"
)

// We use GroupSeparator, FieldSeparator, and RecordSeparator as delimiters so
// that we are unlikely to see a false positive with user data. We probably
// could have done this with a more sophisticated encoding/decoding but we don't
// think it matters in the context of templated configuration files.
const (
	GroupSeparator  = "\x1d" // ASCII code 29, the group separator
	RecordSeparator = "\x1e" // ASCII code 30, the record separator
	FieldSeparator  = "\x1f" // ASCII code 31, the unit (field) separator
)

// Prefixes we support:
const (
	IntPrefix   = "int" + GroupSeparator
	BoolPrefix  = "bool" + GroupSeparator
	FloatPrefix = "float" + GroupSeparator
	ArrPrefix   = "arr" + GroupSeparator
	MapPrefix   = "map" + GroupSeparator
)

// This file contains template helper functions, which must be listed in this
// map if they're going to be available to the template.
// The map key is the name of the function as it will be used in the template,
// and the value is the function itself.
// The function can return a value of any type, and may take any number of arguments.
// The functions are listed below in alphabetical order; please keep them that way.
func helpers() template.FuncMap {
	return map[string]any{
		"buildurl":            buildurl,
		"comment":             comment,
		"encodeAsArray":       encodeAsArray,
		"encodeAsStringArray": encodeAsStringArray,
		"encodeAsBool":        encodeAsBool,
		"encodeAsInt":         encodeAsInt,
		"encodeAsFloat":       encodeAsFloat,
		"encodeAsMap":         encodeAsMap,
		"indent":              indent,
		"join":                join,
		"makeSlice":           makeSlice,
		"meta":                meta,
		"nonempty":            nonempty,
		"now":                 now,
		"split":               split,
		"upper":               strings.ToUpper,
		"yamlf":               yamlf,
	}
}

// buildurl constructs a URL based on the provided parameters. A path is optional.
func buildurl(args ...any) string {
	var insecure bool
	var port int
	var host, path string
	switch len(args) {
	case 4:
		path = args[3].(string)
	case 3:
		path = ""
	default:
		return ""
	}

	insecure = args[0].(bool)
	host = args[1].(string)
	port = _asInt(args[2])
	scheme := "https"
	if insecure {
		scheme = "http"
	}

	url := fmt.Sprintf("%s://%s:%d", scheme, host, port)
	if path != "" {
		if !strings.HasPrefix(path, "/") {
			path = "/" + path
		}
		url += path
	}
	return url
}

// places a comment in the output file, even if the specified comment has multiple lines
func comment(s string) string {
	return strings.TrimRight("## "+strings.Replace(s, "\n", "\n## ", -1), " ")
}

// encodeAsArray takes a slice and returns a string intended to be expanded
// later into an array when it's rendered to YAML.
// The result looks like "arr\x1dA:1\x1fB:2"
func encodeAsArray(arr any) string {
	switch a := arr.(type) {
	case []string:
		return ArrPrefix + strings.Join(a, FieldSeparator)
	case []any:
		return ArrPrefix + strings.Join(_getStringsFrom(arr), FieldSeparator)
	default:
		return ""
	}
}

<<<<<<< HEAD
// encodeAsArrayWithFormat take a format string and a value, and returns a string
// intended to be expanded later into an array when it's rendered to YAML.
// The format string can contain one or two %s placeholders, and the value can be
// either a slice of any or a map of string to any.
func encodeAsArrayWithFormat(format string, val any) string {
	switch v := val.(type) {
=======
// encodeAsStringArray takes a slice and a format string, and returns a string
// intended to be expanded later into an array when it's rendered to YAML.
func encodeAsStringArray(format string, arr any) string {
	var newArr []string
	switch a := arr.(type) {
	case []string:
		newArr = a
>>>>>>> 2aadca6f
	case []any:
		arr := make([]string, 0, len(v))
		for _, v := range v {
			arr = append(arr, fmt.Sprintf(format, v))
		}
		return encodeAsArray(arr)
	case map[string]any:
		switch strings.Count(format, "%s") {
		case 1: // if one %s, we just use the key
			arr := make([]string, 0, len(v))
			for k := range v {
				arr = append(arr, fmt.Sprintf(format, k))
			}
			return encodeAsArray(arr)
		case 2: // if two %s, we use both key and value
			arr := make([]string, 0, len(v))
			for k, v := range v {
				arr = append(arr, fmt.Sprintf(format, k, v))
			}
			return encodeAsArray(arr)
		default:
			return ""
		}
	default:
		return ""
	}
}

// encodeAsBool takes any value and returns a string with the appropriate marker
// so that it will be expanded later into a bool when it's rendered to YAML.
// Numbers are interpreted as true if they are not zero.
func encodeAsBool(a any) string {
	value := "false"
	switch v := a.(type) {
	case bool:
		if v {
			value = "true"
		}
	case int:
		if v != 0 {
			value = "true"
		}
	case float64:
		if v != 0 {
			value = "true"
		}
	case string:
		if v == "true" {
			value = "true"
		}
	}
	return BoolPrefix + value
}

// encodeAsFloat takes a string and returns a string with the appropriate marker
// so that it will be expanded later into a float when it's rendered to YAML.
func encodeAsFloat(a any) string {
	value := "0"
	switch v := a.(type) {
	case int:
		value = strconv.Itoa(v)
	case float64:
		value = fmt.Sprintf("%f", v)
	case string:
		value = v
	case bool:
		if v {
			value = "1"
		}
	}
	return FloatPrefix + value
}

// encodeAsInt takes a string and returns a string with the appropriate marker
// so that it will be expanded later into an integer when it's rendered to YAML.
func encodeAsInt(a any) string {
	value := "0"
	switch v := a.(type) {
	case int:
		value = strconv.Itoa(v)
	case float64:
		value = fmt.Sprintf("%f", v)
	case string:
		value = v
	case bool:
		if v {
			value = "1"
		}
	}
	return IntPrefix + value
}

// encodeAsMap takes a map (which may contain nested maps) and returns a string
// intended to be expanded later into the same map when it's rendered to YAML.
// We encode to JSON because it's fast and easy.
func encodeAsMap(a map[string]any) string {
	buf := bytes.Buffer{}
	j := json.NewEncoder(&buf)
	// There's no model for returning an error, but also...
	// we know the data we're encoding was valid YAML and we're writing
	// to a buffer, so there doesn't seem to be an error we
	// could encounter that would be meaningful.
	_ = j.Encode(a)
	return MapPrefix + buf.String()
}

// indents a string by the specified number of spaces
func indent(count int, s string) string {
	return strings.Repeat(" ", count) + _indentRest(count, s)
}

// joins a slice of strings with the specified separator
func join(a []string, sep string) string {
	return strings.Join(a, sep)
}

// creates a slice of strings from the arguments
func makeSlice(a ...string) []string {
	return a
}

// wraps a string in "{{" and "}}" to indicate that it's a template variable
func meta(s string) string {
	return "{{ " + s + " }}"
}

// returns the current date and time in UTC
func now() string {
	t := time.Now().UTC()
	return fmt.Sprintf("on %s at %s UTC", t.Format("2006-01-02"), t.Format("15:04:05"))
}

// splits a string into a slice of strings using the specified separator
func split(s, sep string) []string {
	return strings.Split(s, sep)
}

// simplistic YAML formatting of a value
func yamlf(a any) string {
	switch v := a.(type) {
	case string:
		// if it's a plain string, return it as a string
		pat := regexp.MustCompile("^[a-zA-z0-9]+$")
		if pat.MatchString(v) {
			return v
		}
		// play some games with quotes to make it look better
		hasSingleQuote := strings.Contains(v, "'")
		hasDoubleQuote := strings.Contains(v, `"`)
		switch {
		case hasDoubleQuote && !hasSingleQuote:
			return fmt.Sprintf(`'%s'`, v)
		default:
			return fmt.Sprintf("%#v", v)
		}
	case int:
		return _formatIntWithUnderscores(v)
	case float64:
		return fmt.Sprintf("%f", v)
	case time.Duration:
		return v.String()
	default:
		return fmt.Sprintf("%v", a)
	}
}

// The functions below are internal to this file hence the leading underscore.

// this formats an integer with underscores for readability.
// e.g. 1000000 becomes 1_000_000
func _formatIntWithUnderscores(i int) string {
	s := strconv.Itoa(i)
	var output []string
	for len(s) > 3 {
		output = append([]string{s[len(s)-3:]}, output...)
		s = s[:len(s)-3]
	}
	output = append([]string{s}, output...)
	return strings.Join(output, "_")
}

// indents a string by the specified number of spaces, but only after newlines (used by indent)
func _indentRest(count int, s string) string {
	eolpat := regexp.MustCompile(`[ \t]*\n[ \t]*`)
	return eolpat.ReplaceAllString(s, "\n"+strings.Repeat(" ", count))
}

func _isZeroValue(value any) bool {
	switch v := value.(type) {
	case string:
		return v == ""
	case int:
		return v == 0
	case int64:
		return v == 0
	case float64:
		return v == 0.0
	case bool:
		return !v
	case []string:
		return len(v) == 0
	case []any:
		return len(v) == 0
	case map[string]string:
		return len(v) == 0
	case map[string]any:
		return len(v) == 0
	case nil:
		return true
	default:
		return false
	}
}

// Takes a value that is a slice of strings or a slice of any and returns a
// slice of strings.
func _getStringsFrom(value any) []string {
	result := make([]string, 0)

	if ary, ok := value.([]string); ok {
		return ary
	}

	if ary, ok := value.([]any); ok {
		for _, elt := range ary {
			if v, ok := elt.(string); ok {
				result = append(result, v)
			}
		}
	}
	return result
}

// Converts a value to an int, handling various types.
func _asInt(a any) int {
	switch v := a.(type) {
	case int:
		return v
	case float64:
		return int(v)
	case string:
		if i, err := strconv.Atoi(v); err == nil {
			return i
		}
	}
	return 0
}<|MERGE_RESOLUTION|>--- conflicted
+++ resolved
@@ -109,14 +109,6 @@
 	}
 }
 
-<<<<<<< HEAD
-// encodeAsArrayWithFormat take a format string and a value, and returns a string
-// intended to be expanded later into an array when it's rendered to YAML.
-// The format string can contain one or two %s placeholders, and the value can be
-// either a slice of any or a map of string to any.
-func encodeAsArrayWithFormat(format string, val any) string {
-	switch v := val.(type) {
-=======
 // encodeAsStringArray takes a slice and a format string, and returns a string
 // intended to be expanded later into an array when it's rendered to YAML.
 func encodeAsStringArray(format string, arr any) string {
@@ -124,33 +116,17 @@
 	switch a := arr.(type) {
 	case []string:
 		newArr = a
->>>>>>> 2aadca6f
 	case []any:
-		arr := make([]string, 0, len(v))
-		for _, v := range v {
-			arr = append(arr, fmt.Sprintf(format, v))
-		}
-		return encodeAsArray(arr)
-	case map[string]any:
-		switch strings.Count(format, "%s") {
-		case 1: // if one %s, we just use the key
-			arr := make([]string, 0, len(v))
-			for k := range v {
-				arr = append(arr, fmt.Sprintf(format, k))
-			}
-			return encodeAsArray(arr)
-		case 2: // if two %s, we use both key and value
-			arr := make([]string, 0, len(v))
-			for k, v := range v {
-				arr = append(arr, fmt.Sprintf(format, k, v))
-			}
-			return encodeAsArray(arr)
-		default:
-			return ""
-		}
+		newArr = _getStringsFrom(a)
 	default:
 		return ""
 	}
+
+	// loop through the array and apply the format string to each element
+	for i, v := range newArr {
+		newArr[i] = fmt.Sprintf(format, v)
+	}
+	return encodeAsArray(newArr)
 }
 
 // encodeAsBool takes any value and returns a string with the appropriate marker
