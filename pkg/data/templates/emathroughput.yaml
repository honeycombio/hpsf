--- conflicted
+++ resolved
@@ -17,11 +17,7 @@
     kind: EMAThroughput
     properties:
       - name: FieldList
-<<<<<<< HEAD
-        value: 
-=======
         value:
->>>>>>> 08f0294a
           - http.method
           - http.status_code
   - name: Honeycomb Exporter 1
