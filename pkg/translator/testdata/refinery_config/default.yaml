AccessKeys:
<<<<<<< HEAD
    SendKey: ${HONEYCOMB_EXPORTER_APIKEY}
=======
    SendKey: ${HTP_EXPORTER_APIKEY}
>>>>>>> 007bb674
    SendKeyMode: all
General:
    ConfigurationVersion: 2
    MinRefineryVersion: v2.0
Network:
    HoneycombAPI: https://api.honeycomb.io:443<|MERGE_RESOLUTION|>--- conflicted
+++ resolved
@@ -1,9 +1,5 @@
 AccessKeys:
-<<<<<<< HEAD
-    SendKey: ${HONEYCOMB_EXPORTER_APIKEY}
-=======
     SendKey: ${HTP_EXPORTER_APIKEY}
->>>>>>> 007bb674
     SendKeyMode: all
 General:
     ConfigurationVersion: 2
