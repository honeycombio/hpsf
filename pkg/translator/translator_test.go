package translator

import (
	"bytes"
	"errors"
	"fmt"
	"os"
	"path"
	"reflect"
	"slices"
	"strings"
	"testing"
	"text/template"

	"github.com/honeycombio/hpsf/pkg/config"
	"github.com/honeycombio/hpsf/pkg/data"
	"github.com/honeycombio/hpsf/pkg/hpsf"
	"github.com/honeycombio/hpsf/pkg/hpsftypes"
	"github.com/honeycombio/hpsf/pkg/validator"
	"github.com/stretchr/testify/assert"
	"github.com/stretchr/testify/require"
	yamlv3 "gopkg.in/yaml.v3"
)

func TestThatEachTestFileHasAMatchingComponent(t *testing.T) {
	deleteExtras := false

	allComponents := make(map[string]struct{})
	comps, err := data.LoadEmbeddedComponents()
	require.NoError(t, err)
	for _, comp := range comps {
		allComponents[strings.ToLower(comp.Kind)] = struct{}{}
	}

	subdirs := []string{"collector_config", "refinery_config", "refinery_rules", "hpsf"}
	for _, subdir := range subdirs {
		testFiles, err := os.ReadDir("testdata/" + subdir)
		require.NoError(t, err)

		// for every file in our subdir, we expect to find a component in the hpsf package
		// that has the same name as portion of the filename before the _.
		// look it up in the components map
		for _, file := range testFiles {
			// ignore some files that don't correspond to components
			if slices.Contains([]string{"default.yaml", "empty.yaml"}, file.Name()) {
				continue
			}
			if !file.IsDir() && strings.HasSuffix(file.Name(), ".yaml") {
				fullname := path.Join("testdata", subdir, file.Name())
				t.Run(fullname, func(t *testing.T) {
					// get the component name from the file name by splitting on the underscore
					// and taking the first part
					parts := strings.Split(file.Name(), "_")
					componentName := strings.ToLower(parts[0])

					// check if the component exists in the map
					if _, ok := allComponents[componentName]; !ok {
						t.Errorf("No matching component found for test file %s", file.Name())

						if deleteExtras {
							// if deleteExtras is true, delete the file
							err := os.Remove(fullname)
							require.NoError(t, err)
							t.Logf("Deleted test file %s because no matching component was found", file.Name())
						}
					}
				})
			}
		}
	}
}

func TestGenerateConfigForAllComponents(t *testing.T) {
	// set this to true to overwrite the testdata files with the generated
	// config files if they are different
	overwrite := false

	// this allows for the make target regenerate_translator_testdata to work instead of editing
	if os.Getenv("OVERWRITE_TESTDATA") == "1" {
		overwrite = true
	}

	tlater := NewEmptyTranslator()
	comps, err := data.LoadEmbeddedComponents()
	require.NoError(t, err)
	tlater.InstallComponents(comps)
	require.Equal(t, comps, tlater.GetComponents())

	templates, err := data.LoadEmbeddedTemplates()
	require.NoError(t, err)
	tlater.InstallTemplates(templates)
	require.Equal(t, templates, tlater.GetTemplates())

	for _, component := range comps {
		for _, properties := range []string{"all", "defaults"} {
			testData := fmt.Sprintf("%s_%s.yaml", strings.ToLower(component.Kind), properties)
			t.Run(testData, func(t *testing.T) {
				// testdata source config is an hpsf file that lives in testdata/hpsf
				// we can't automatically generate the testdata (we can generate the expected config)
				b, err := os.ReadFile(path.Join("testdata", "hpsf", testData))
				require.NoError(t, err)
				var inputData = string(b)

				for _, template := range component.Templates {
					configType := template.Kind
					h, err := hpsf.FromYAML(inputData)
					require.NoError(t, err)

					cfg, err := tlater.GenerateConfig(&h, configType, LatestVersion, nil)
					require.NoError(t, err)
					if cfg == nil {
						continue // skip if no config is generated for this component
					}

					got, err := cfg.RenderYAML()
					require.NoError(t, err)

					var expectedConfig = ""
					if !overwrite {
						b, err = os.ReadFile(path.Join("testdata", string(configType), testData))
						require.NoError(t, err)
						expectedConfig = string(b)
					}

					if overwrite && !reflect.DeepEqual(expectedConfig, string(got)) {
						// overwrite the testdata file with the generated config
						err = os.WriteFile(path.Join("testdata", string(configType), testData), got, 0644)
						require.NoError(t, err)
						t.Logf("Overwrote %s with generated config", path.Join("testdata", string(configType), testData))
					} else {
						assert.Equal(t, expectedConfig, string(got))
					}
				}
			})
		}
	}
	if overwrite {
		t.Fail()
		t.Log("Some testdata files were overwritten. Please review the changes and commit them if they are correct.")
	}
}

func TestDefaultHPSF(t *testing.T) {
	testCases := []struct {
		desc                   string
		ct                     hpsftypes.Type
		inputHPSFTestData      string
		expectedConfigTestData string
	}{
		{
			desc:                   "Refinery Config",
			ct:                     hpsftypes.RefineryConfig,
			expectedConfigTestData: "testdata/refinery_config/default.yaml",
		},
		{
			desc:                   "Refinery Rules",
			ct:                     hpsftypes.RefineryRules,
			expectedConfigTestData: "testdata/refinery_rules/default.yaml",
		},
		{
			desc:                   "Collector Config",
			ct:                     hpsftypes.CollectorConfig,
			expectedConfigTestData: "testdata/collector_config/default.yaml",
		},
	}

	// set this to true to overwrite the testdata files with the generated
	// config files if they are different
	var overwrite bool

	// this allows for the make target regenerate_translator_testdata to work instead of editing
	if os.Getenv("OVERWRITE_TESTDATA") == "1" {
		overwrite = true
	}

	for _, tC := range testCases {
		t.Run(tC.desc, func(t *testing.T) {
			b, err := os.ReadFile(tC.expectedConfigTestData)
			require.NoError(t, err)
			var expectedConfig = string(b)

			templates, err := data.LoadEmbeddedTemplates()
			require.NoError(t, err)

			h, ok := templates[data.DefaultConfigurationKind]
			require.True(t, ok)

			tlater := NewEmptyTranslator()
			comps, err := data.LoadEmbeddedComponents()
			require.NoError(t, err)
			tlater.InstallComponents(comps)

			cfg, err := tlater.GenerateConfig(&h, tC.ct, LatestVersion, nil)
			require.NoError(t, err)

			got, err := cfg.RenderYAML()
			require.NoError(t, err)

			if overwrite && !reflect.DeepEqual(expectedConfig, string(got)) {
				// overwrite the testdata file with the generated config
				err = os.WriteFile(tC.expectedConfigTestData, got, 0644)
				require.NoError(t, err)
				t.Logf("Overwrote %s with generated config", tC.expectedConfigTestData)
			} else {
				assert.Equal(t, expectedConfig, string(got), "in file %s", tC.expectedConfigTestData)
			}
		})
	}
	if overwrite {
		t.Fail()
		t.Log("Some testdata files were overwritten. Please review the changes and commit them if they are correct.")
	}
}

func TestHPSFWithoutSamplerComponentGeneratesValidRefineryRules(t *testing.T) {
	b, err := os.ReadFile("testdata/refinery_rules/empty.yaml")
	require.NoError(t, err)
	var expectedConfig = string(b)

	hpsf := hpsf.HPSF{}
	tlater := NewEmptyTranslator()
	comps, err := data.LoadEmbeddedComponents()
	require.NoError(t, err)
	tlater.InstallComponents(comps)

	cfg, err := tlater.GenerateConfig(&hpsf, hpsftypes.RefineryRules, LatestVersion, nil)
	require.NoError(t, err)

	got, err := cfg.RenderYAML()
	require.NoError(t, err)

	assert.Equal(t, expectedConfig, string(got))
}

func TestTranslatorValidation(t *testing.T) {
	// read all yaml files in testdata
	entries, err := os.ReadDir(path.Join("testdata", "hpsf"))
	require.NoError(t, err)
	// Filter for YAML files
	var yamlFiles []string
	for _, entry := range entries {
		if !entry.IsDir() && strings.HasSuffix(entry.Name(), ".yaml") {
			// Construct the full path to the file
			filePath := path.Join("testdata", "hpsf", entry.Name())
			yamlFiles = append(yamlFiles, filePath)
		}
	}

	tlater := NewEmptyTranslator()
	comps, err := data.LoadEmbeddedComponents()
	require.NoError(t, err)
	tlater.InstallComponents(comps)

	// Iterate over each YAML file and test for validation
	for _, filePath := range yamlFiles {
		t.Run("Validate test for "+filePath, func(t *testing.T) {
			// Read the file content
			b, err := os.ReadFile(filePath)
			require.NoError(t, err)
			var inputData = string(b)

			h, err := hpsf.FromYAML(inputData)
			require.NoError(t, err)

			err = tlater.ValidateConfig(&h)
			require.NoError(t, errors.Unwrap(err))
		})
	}
}

func TestOrderedComponentMap(t *testing.T) {
	// Create a mock component for testing
	mockComponent := func(name string) config.Component {
		comp := &hpsf.Component{Name: name, Kind: "test"}
		tc := config.GenericBaseComponent{Component: *comp}
		return &tc
	}

	t.Run("NewOrderedComponentMap creates empty map", func(t *testing.T) {
		ocm := NewOrderedComponentMap()
		require.NotNil(t, ocm)
		require.Empty(t, ocm.Keys)
		require.Empty(t, ocm.Values)
	})

	t.Run("Set adds key-value pairs in order", func(t *testing.T) {
		ocm := NewOrderedComponentMap()
		comp1 := mockComponent("comp1")
		comp2 := mockComponent("comp2")
		comp3 := mockComponent("comp3")

		ocm.Set("key1", comp1)
		ocm.Set("key2", comp2)
		ocm.Set("key3", comp3)

		require.Len(t, ocm.Keys, 3)
		require.Len(t, ocm.Values, 3)
		require.Equal(t, []string{"key1", "key2", "key3"}, ocm.Keys)

		// Check values are stored correctly
		val, ok := ocm.Values["key1"]
		require.True(t, ok)
		require.Equal(t, comp1, val)
	})

	t.Run("Set overwrites existing value without duplicating key", func(t *testing.T) {
		ocm := NewOrderedComponentMap()
		comp1 := mockComponent("comp1")
		comp2 := mockComponent("comp2")
		updatedComp := mockComponent("updated")

		ocm.Set("key1", comp1)
		ocm.Set("key2", comp2)
		ocm.Set("key1", updatedComp) // Overwrite key1

		require.Len(t, ocm.Keys, 2)
		require.Len(t, ocm.Values, 2)
		require.Equal(t, []string{"key1", "key2"}, ocm.Keys)

		// Check the value was updated
		val, ok := ocm.Values["key1"]
		require.True(t, ok)
		require.Equal(t, updatedComp, val)
	})

	t.Run("Get retrieves values correctly", func(t *testing.T) {
		ocm := NewOrderedComponentMap()
		comp1 := mockComponent("comp1")

		ocm.Set("key1", comp1)

		// Get existing key
		val, ok := ocm.Get("key1")
		require.True(t, ok)
		require.Equal(t, comp1, val)

		// Get non-existent key
		val, ok = ocm.Get("nonexistent")
		require.False(t, ok)
		require.Nil(t, val)
	})

	t.Run("Items returns components in insertion order", func(t *testing.T) {
		ocm := NewOrderedComponentMap()
		comp1 := mockComponent("comp1")
		comp2 := mockComponent("comp2")
		comp3 := mockComponent("comp3")

		ocm.Set("key2", comp2) // Deliberately not inserting in key order
		ocm.Set("key1", comp1)
		ocm.Set("key3", comp3)

		// Collect items from iterator
		var items []config.Component
		for comp := range ocm.Items() {
			items = append(items, comp)
		}

		// Check order matches insertion order, not key order
		require.Len(t, items, 3)
		require.Equal(t, comp2, items[0])
		require.Equal(t, comp1, items[1])
		require.Equal(t, comp3, items[2])
	})

	t.Run("Items with early exit", func(t *testing.T) {
		ocm := NewOrderedComponentMap()
		comp1 := mockComponent("comp1")
		comp2 := mockComponent("comp2")
		comp3 := mockComponent("comp3")

		ocm.Set("key1", comp1)
		ocm.Set("key2", comp2)
		ocm.Set("key3", comp3)

		// Counter to track number of iterations
		count := 0

		// Use Items iterator but return false after first item to stop iteration
		for comp := range ocm.Items() {
			count++
			require.Equal(t, comp1, comp)
			// Exit after first item
			break
		}

		require.Equal(t, 1, count, "Iterator should have stopped after first item")
	})
}

func TestTranslator_ValidateBadConfigs(t *testing.T) {
	tests := []struct {
		name    string
		file    string
		reasons string // comma-separated list of expected error contents, one for each error in the Details of the result
	}{
		{"duplicate names", "testdata/bad_hpsf/dup_names.yaml", "duplicate component name"},
		{"missing component", "testdata/bad_hpsf/missing_comp.yaml", "destination component not found,source component not found"},
		{"missing StartSampling", "testdata/bad_hpsf/missing_startsampling.yaml", "no samplers are allowed,exactly one input connection"},
		{"missing property", "testdata/bad_hpsf/missing_property.yaml", "property not found"},
		{"missing port", "testdata/bad_hpsf/missing_port.yaml", "source component does not have a port,destination component does not have a port"},
		{"missing condition on lower index", "testdata/bad_hpsf/missing_condition_on_lower_index.yaml", "Every path on a startsampler except the one with the highest index must connect to a condition"},
		{"missing component for specified version", "testdata/bad_hpsf/invalid_component_version.yaml", "failed to locate corresponding template component for HoneycombExporter@v999999.1.0"},
	}
	for _, tt := range tests {
		t.Run(tt.name, func(t *testing.T) {
			b, err := os.ReadFile(tt.file)
			require.NoError(t, err)
			var inputData = string(b)

			h, err := hpsf.FromYAML(inputData)
			require.NoError(t, err)

			trans := NewEmptyTranslator()
			comps, err := data.LoadEmbeddedComponents()
			require.NoError(t, err)
			trans.InstallComponents(comps)

			err = trans.ValidateConfig(&h)
			if err == nil {
				t.Errorf("Translator.ValidateConfig() did not error when it should have")
			}
			result, ok := err.(validator.Result)
			if !ok {
				t.Errorf("Translator.ValidateConfig() did not return a validator.Result, got %T", err)
				t.Fail()
			}
			if result.IsEmpty() {
				t.Errorf("Translator.ValidateConfig() returned empty result, expected errors")
			}
			contents := strings.Split(tt.reasons, ",")
			if len(contents) != len(result.Details) {
				t.Errorf("Translator.ValidateConfig() returned %d errors, expected %d", len(result.Details), len(contents))
				t.FailNow()
			}
			for i, detail := range result.Details {
				if !strings.Contains(detail.Error(), strings.TrimSpace(contents[i])) {
					t.Errorf("Translator.ValidateConfig() error %d did not contain expected text: %q, got: %s",
						i, strings.TrimSpace(contents[i]), detail.Error())
				}
			}
		})
	}
}

func TestTranslator_ValidateValidConfigs(t *testing.T) {
	tests := []struct {
		name string
		file string
	}{
		{"valid condition on lower index", "testdata/bad_hpsf/valid_condition_on_lower_index.yaml"},
	}
	for _, tt := range tests {
		t.Run(tt.name, func(t *testing.T) {
			b, err := os.ReadFile(tt.file)
			require.NoError(t, err)
			var inputData = string(b)

			h, err := hpsf.FromYAML(inputData)
			require.NoError(t, err)

			trans := NewEmptyTranslator()
			comps, err := data.LoadEmbeddedComponents()
			require.NoError(t, err)
			trans.InstallComponents(comps)

			err = trans.ValidateConfig(&h)
			if err != nil {
				t.Errorf("Translator.ValidateConfig() should not error for valid config, got: %v", err)
			}
		})
	}
}

func TestSampling(t *testing.T) {
	c := `
components:
  - name: Receive OTel_1
    kind: OTelReceiver
  - name: Start Sampling_1
    kind: SamplingSequencer
  - name: Check for Errors_1
    kind: ErrorExistsCondition
  - name: Drop_1
    kind: Dropper
  - name: Sample by Events per Second_1
    kind: EMAThroughputSampler
  - name: Send to Honeycomb_1
    kind: HoneycombExporter
connections:
  - source:
      component: Receive OTel_1
      port: Traces
      type: OTelTraces
    destination:
      component: Start Sampling_1
      port: Traces
      type: OTelTraces
  - source:
      component: Check for Errors_1
      port: And
      type: SampleData
    destination:
      component: Drop_1
      port: Sample
      type: SampleData
  - source:
      component: Start Sampling_1
      port: Rule 1
      type: SampleData
    destination:
      component: Check for Errors_1
      port: Match
      type: SampleData
  - source:
      component: Start Sampling_1
      port: Rule 2
      type: SampleData
    destination:
      component: Sample by Events per Second_1
      port: Sample
      type: SampleData
  - source:
      component: Sample by Events per Second_1
      port: Events
      type: HoneycombEvents
    destination:
      component: Send to Honeycomb_1
      port: Events
      type: HoneycombEvents
layout:
  components:
    - name: Receive OTel_1
      position:
        x: 50
        y: 0
    - name: Start Sampling_1
      position:
        x: 277
        y: 0
    - name: Check for Errors_1
      position:
        x: 680
        y: 0
    - name: Drop_1
      position:
        x: 875
        y: 0
    - name: Sample by Events per Second_1
      position:
        x: 660
        y: 160
    - name: Send to Honeycomb_1
      position:
        x: 1060
        y: 160
`

	h, err := hpsf.FromYAML(c)
	require.NoError(t, err)

	tlater := NewEmptyTranslator()
	comps, err := data.LoadEmbeddedComponents()
	require.NoError(t, err)
	tlater.InstallComponents(comps)

	x, err := tlater.GenerateConfig(&h, hpsftypes.RefineryRules, LatestVersion, nil)
	require.NoError(t, err)
	require.NotNil(t, x)
}

func TestConditions(t *testing.T) {
	c := `
components:
  - name: Receive OTel_1
    kind: OTelReceiver
    version: v0.1.0
  - name: Start Sampling_1
    kind: SamplingSequencer
    version: v0.1.0
  - name: {{ .ConditionName }}
    kind: {{ .ConditionKind }}
    version: v0.1.0{{ if .Properties }}
    properties:{{ range .Properties }}
      - name: {{ .Name }}
        value: {{ .Value }}{{ end }}{{ end }}
  - name: Sample at a Fixed Rate_1
    kind: DeterministicSampler
    version: v0.1.0
  - name: Send to Honeycomb_1
    kind: HoneycombExporter
    version: v0.1.0
connections:
  - source:
      component: Receive OTel_1
      port: Traces
      type: OTelTraces
    destination:
      component: Start Sampling_1
      port: Traces
      type: OTelTraces
  - source:
      component: Sample at a Fixed Rate_1
      port: Events
      type: HoneycombEvents
    destination:
      component: Send to Honeycomb_1
      port: Events
      type: HoneycombEvents
  - source:
      component: Start Sampling_1
      port: Rule 1
      type: SampleData
    destination:
      component: {{ .ConditionName }}
      port: Match
      type: SampleData
  - source:
      component: {{ .ConditionName }}
      port: And
      type: SampleData
    destination:
      component: Sample at a Fixed Rate_1
      port: Sample
      type: SampleData
`
	tests := []struct {
		conditionName string
		conditionKind string
		properties    []struct {
			Name  string
			Value string
		}
	}{
		{
			conditionName: "ErrorExistsCondition_1",
			conditionKind: "ErrorExistsCondition",
		},
		{
			conditionName: "FieldStartsWithCondition_1",
			conditionKind: "FieldStartsWithCondition",
		},
		{
			conditionName: "LongDurationCondition_1",
			conditionKind: "LongDurationCondition",
		},
		{
			conditionName: "FieldContainsCondition_1",
			conditionKind: "FieldContainsCondition",
		},
		{
			conditionName: "RootSpanCondition_1",
			conditionKind: "RootSpanCondition",
		},
		{
			conditionName: "CompareIntegerField_1",
			conditionKind: "CompareIntegerFieldCondition",
			properties: []struct {
				Name  string
				Value string
			}{
				{Name: "Fields", Value: `["status_code"]`},
				{Name: "Operator", Value: "="},
				{Name: "Value", Value: "500"},
			},
		},
		{
			conditionName: "ForceSpanScope_1",
			conditionKind: "ForceSpanScope",
		},
		{
			conditionName: "ForceSpanScope_1",
			conditionKind: "ForceSpanScope",
		},
		{
			conditionName: "CompareStringField_1",
			conditionKind: "CompareStringFieldCondition",
			properties: []struct {
				Name  string
				Value string
			}{
				{Name: "Fields", Value: `["status_code"]`},
				{Name: "Operator", Value: "="},
				{Name: "Value", Value: "error"},
			},
		},
		{
			conditionName: "CompareIntegerField_1",
			conditionKind: "CompareIntegerFieldCondition",
			properties: []struct {
				Name  string
				Value string
			}{
				{Name: "Fields", Value: `["status_code"]`},
				{Name: "Operator", Value: "="},
				{Name: "Value", Value: "500"},
			},
		},
		{
			conditionName: "CompareDecimalField_1",
			conditionKind: "CompareDecimalFieldCondition",
			properties: []struct {
				Name  string
				Value string
			}{
				{Name: "Fields", Value: `["duration_ms"]`},
				{Name: "Operator", Value: "="},
				{Name: "Value", Value: "500"},
			},
		},
		{
			conditionName: "MatchRegularExpression_1",
			conditionKind: "MatchRegularExpression",
		},
	}
	for _, tt := range tests {
		t.Run(tt.conditionName, func(t *testing.T) {
			tmpl, err := template.New("test").Parse(c)
			require.NoError(t, err)

			testdata := map[string]interface{}{
				"ConditionName": tt.conditionName,
				"ConditionKind": tt.conditionKind,
				"Properties":    tt.properties,
			}

			// Execute template into a buffer
			var buf bytes.Buffer
			err = tmpl.Execute(&buf, testdata)
			require.NoError(t, err)

			// Decode YAML from buffer
			h, err := hpsf.FromYAML(buf.String())
			require.NoError(t, err)

			// Generate config
			tlater := NewEmptyTranslator()
			comps, err := data.LoadEmbeddedComponents()
			require.NoError(t, err)
			tlater.InstallComponents(comps)

			cfg, err := tlater.GenerateConfig(&h, hpsftypes.RefineryRules, LatestVersion, nil)
			require.NoError(t, err)
			require.NotNil(t, cfg)
		})
	}
}

func TestCompareIntegerFieldScope(t *testing.T) {
	// we just have to replace the operator in the config template
	// to test the scope logic, so we use a format string for sprintf
	configFormat := `
components:
  - name: OTel Receiver_1
    kind: OTelReceiver
  - name: Start Sampling_1
    kind: SamplingSequencer
  - name: Compare Integer Field_1
    kind: CompareIntegerFieldCondition
    properties:
      - name: Fields
        value: ["status_code"]
      - name: Operator
        value: "%s"
      - name: Value
        value: 500
  - name: Keep All_1
    kind: KeepAllSampler
  - name: Send to Honeycomb_1
    kind: HoneycombExporter
connections:
  - source:
      component: OTel Receiver_1
      port: Traces
      type: OTelTraces
    destination:
      component: Start Sampling_1
      port: Traces
      type: OTelTraces
  - source:
      component: Start Sampling_1
      port: Rule 1
      type: SampleData
    destination:
      component: Compare Integer Field_1
      port: Match
      type: SampleData
  - source:
      component: Compare Integer Field_1
      port: And
      type: SampleData
    destination:
      component: Keep All_1
      port: Sample
      type: SampleData
  - source:
      component: Keep All_1
      port: Events
      type: HoneycombEvents
    destination:
      component: Send to Honeycomb_1
      port: Events
      type: HoneycombEvents
`

	// Test that the scope field is set correctly based on the operator
	testCases := []struct {
		name          string
		operator      string
		expectedScope string
	}{
		{
			name:          "not_equals_operator_should_set_span_scope",
			operator:      "!=",
			expectedScope: "span",
		},
		{
			name:          "equals_operator_should_set_trace_scope",
			operator:      "==",
			expectedScope: "trace",
		},
		{
			name:          "greater_than_operator_should_set_trace_scope",
			operator:      ">",
			expectedScope: "trace",
		},
	}

	for _, tc := range testCases {
		t.Run(tc.name, func(t *testing.T) {
			// Create a simple HPSF configuration with CompareIntegerField
			hpsfConfig := fmt.Sprintf(configFormat, tc.operator)
			h, err := hpsf.FromYAML(hpsfConfig)
			require.NoError(t, err)

			// Generate the refinery rules configuration
			tlater := NewEmptyTranslator()
			comps, err := data.LoadEmbeddedComponents()
			require.NoError(t, err)
			tlater.InstallComponents(comps)

			cfg, err := tlater.GenerateConfig(&h, hpsftypes.RefineryRules, LatestVersion, nil)
			require.NoError(t, err)
			require.NotNil(t, cfg)

			// Render the configuration to YAML
			got, err := cfg.RenderYAML()
			require.NoError(t, err)

			// Parse the generated YAML to check the scope
			var rulesConfig map[string]interface{}
			err = yamlv3.Unmarshal(got, &rulesConfig)
			require.NoError(t, err)

			// Navigate to the rule and check the scope
			samplers := rulesConfig["Samplers"].(map[string]interface{})
			defaultSampler := samplers["__default__"].(map[string]interface{})
			rulesBasedSampler := defaultSampler["RulesBasedSampler"].(map[string]interface{})
			rules := rulesBasedSampler["Rules"].([]interface{})
			rule := rules[0].(map[string]interface{})

			// Check that the scope is set correctly
			scope, exists := rule["Scope"]
			require.True(t, exists, "Scope field should be present")
			require.Equal(t, tc.expectedScope, scope, "Scope should be %s for operator %s", tc.expectedScope, tc.operator)
		})
	}
}

func TestScopeMergingLogic(t *testing.T) {
	testCases := []struct {
		name          string
		hpsfConfig    string
		expectedScope string
		description   string
	}{
		{
			name: "single_force_span_scope_should_promote_without_scope",
			hpsfConfig: `
components:
  - name: OTel Receiver_1
    kind: OTelReceiver
  - name: Start Sampling_1
    kind: SamplingSequencer
  - name: Force Span Scope_1
    kind: ForceSpanScope
  - name: Keep All_1
    kind: KeepAllSampler
  - name: Send to Honeycomb_1
    kind: HoneycombExporter
connections:
  - source:
      component: OTel Receiver_1
      port: Traces
      type: OTelTraces
    destination:
      component: Start Sampling_1
      port: Traces
      type: OTelTraces
  - source:
      component: Start Sampling_1
      port: Rule 1
      type: SampleData
    destination:
      component: Force Span Scope_1
      port: Match
      type: SampleData
  - source:
      component: Force Span Scope_1
      port: And
      type: SampleData
    destination:
      component: Keep All_1
      port: Sample
      type: SampleData
  - source:
      component: Keep All_1
      port: Events
      type: HoneycombEvents
    destination:
      component: Send to Honeycomb_1
      port: Events
      type: HoneycombEvents
`,
			expectedScope: "span",
			description:   "Single ForceSpanScope should promote to deterministic sampler without scope",
		},
		{
			name: "multiple_conditions_without_force_span_scope_should_not_set_scope",
			hpsfConfig: `
components:
  - name: OTel Receiver_1
    kind: OTelReceiver
  - name: Start Sampling_1
    kind: SamplingSequencer
  - name: Error Exists_1
    kind: ErrorExistsCondition
  - name: Long Duration_1
    kind: LongDurationCondition
  - name: Keep All_1
    kind: KeepAllSampler
  - name: Send to Honeycomb_1
    kind: HoneycombExporter
connections:
  - source:
      component: OTel Receiver_1
      port: Traces
      type: OTelTraces
    destination:
      component: Start Sampling_1
      port: Traces
      type: OTelTraces
  - source:
      component: Start Sampling_1
      port: Rule 1
      type: SampleData
    destination:
      component: Error Exists_1
      port: Match
      type: SampleData
  - source:
      component: Error Exists_1
      port: And
      type: SampleData
    destination:
      component: Long Duration_1
      port: Match
      type: SampleData
  - source:
      component: Long Duration_1
      port: And
      type: SampleData
    destination:
      component: Keep All_1
      port: Sample
      type: SampleData
  - source:
      component: Keep All_1
      port: Events
      type: HoneycombEvents
    destination:
      component: Send to Honeycomb_1
      port: Events
      type: HoneycombEvents
`,
			expectedScope: "trace",
			description:   "Multiple conditions without ForceSpanScope should not set scope (defaults to trace)",
		},
		{
			name: "force_span_scope_with_other_conditions_should_set_span",
			hpsfConfig: `
components:
  - name: OTel Receiver_1
    kind: OTelReceiver
  - name: Start Sampling_1
    kind: SamplingSequencer
  - name: Error Exists_1
    kind: ErrorExistsCondition
  - name: Force Span Scope_1
    kind: ForceSpanScope
  - name: Long Duration_1
    kind: LongDurationCondition
  - name: Keep All_1
    kind: KeepAllSampler
  - name: Send to Honeycomb_1
    kind: HoneycombExporter
connections:
  - source:
      component: OTel Receiver_1
      port: Traces
      type: OTelTraces
    destination:
      component: Start Sampling_1
      port: Traces
      type: OTelTraces
  - source:
      component: Start Sampling_1
      port: Rule 1
      type: SampleData
    destination:
      component: Error Exists_1
      port: Match
      type: SampleData
  - source:
      component: Error Exists_1
      port: And
      type: SampleData
    destination:
      component: Force Span Scope_1
      port: Match
      type: SampleData
  - source:
      component: Force Span Scope_1
      port: And
      type: SampleData
    destination:
      component: Long Duration_1
      port: Match
      type: SampleData
  - source:
      component: Long Duration_1
      port: And
      type: SampleData
    destination:
      component: Keep All_1
      port: Sample
      type: SampleData
  - source:
      component: Keep All_1
      port: Events
      type: HoneycombEvents
    destination:
      component: Send to Honeycomb_1
      port: Events
      type: HoneycombEvents
`,
			expectedScope: "span",
			description:   "ForceSpanScope with other conditions should set scope to span",
		},
		{
			name: "compare_integer_field_with_force_span_scope_should_set_span",
			hpsfConfig: `
components:
  - name: OTel Receiver_1
    kind: OTelReceiver
  - name: Start Sampling_1
    kind: SamplingSequencer
  - name: Compare Integer Field_1
    kind: CompareIntegerFieldCondition
    properties:
      - name: Fields
        value: ["status_code"]
      - name: Operator
        value: "=="
      - name: Value
        value: 500
  - name: Force Span Scope_1
    kind: ForceSpanScope
  - name: Keep All_1
    kind: KeepAllSampler
  - name: Send to Honeycomb_1
    kind: HoneycombExporter
connections:
  - source:
      component: OTel Receiver_1
      port: Traces
      type: OTelTraces
    destination:
      component: Start Sampling_1
      port: Traces
      type: OTelTraces
  - source:
      component: Start Sampling_1
      port: Rule 1
      type: SampleData
    destination:
      component: Compare Integer Field_1
      port: Match
      type: SampleData
  - source:
      component: Compare Integer Field_1
      port: And
      type: SampleData
    destination:
      component: Force Span Scope_1
      port: Match
      type: SampleData
  - source:
      component: Force Span Scope_1
      port: And
      type: SampleData
    destination:
      component: Keep All_1
      port: Sample
      type: SampleData
  - source:
      component: Keep All_1
      port: Events
      type: HoneycombEvents
    destination:
      component: Send to Honeycomb_1
      port: Events
      type: HoneycombEvents
`,
			expectedScope: "span",
			description:   "CompareIntegerField with ForceSpanScope should set scope to span",
		},
	}

	for _, tc := range testCases {
		t.Run(tc.name, func(t *testing.T) {
			// Parse the HPSF configuration
			h, err := hpsf.FromYAML(tc.hpsfConfig)
			require.NoError(t, err)

			// Generate the refinery rules configuration
			tlater := NewEmptyTranslator()
			comps, err := data.LoadEmbeddedComponents()
			require.NoError(t, err)
			tlater.InstallComponents(comps)

			cfg, err := tlater.GenerateConfig(&h, hpsftypes.RefineryRules, LatestVersion, nil)
			require.NoError(t, err)
			require.NotNil(t, cfg)

			// Render the configuration to YAML
			got, err := cfg.RenderYAML()
			require.NoError(t, err)

			// Parse the generated YAML to check the scope
			var rulesConfig map[string]interface{}
			err = yamlv3.Unmarshal(got, &rulesConfig)
			require.NoError(t, err)

			// Navigate to the rule and check the scope
			samplers := rulesConfig["Samplers"].(map[string]interface{})
			defaultSampler := samplers["__default__"].(map[string]interface{})

			// Check if we have a RulesBasedSampler or a promoted sampler
			var scope interface{}
			var exists bool

			if rulesBasedSampler, ok := defaultSampler["RulesBasedSampler"]; ok {
				// We have a RulesBasedSampler, check the first rule
				rbs := rulesBasedSampler.(map[string]interface{})
				rules := rbs["Rules"].([]interface{})
				rule := rules[0].(map[string]interface{})
				scope, exists = rule["Scope"]

				if tc.expectedScope == "trace" && !exists {
					// For trace scope, it's acceptable to not have the scope field set (defaults to trace)
					// This is the case for multiple conditions without ForceSpanScope
				} else {
					// For span scope or when we expect scope to be explicitly set
					require.True(t, exists, "Scope field should be present in rules-based sampler")
					require.Equal(t, tc.expectedScope, scope, "Scope should be %s: %s", tc.expectedScope, tc.description)
				}
			} else {
				// We have a promoted sampler (like DeterministicSampler), scope should not be present
				_, exists = defaultSampler["Scope"]
				require.False(t, exists, "Scope field should not be present in promoted sampler")
			}
		})
	}
}

func TestArtifactVersionSupported(t *testing.T) {
	for _, tc := range []struct {
		name            string
		artifactVersion string
		component       config.TemplateComponent
		wantErr         string
	}{
		{
			name:    "no artifact version",
			wantErr: "",
		},
		{
			name:            "latest artifact version",
			wantErr:         "",
			artifactVersion: LatestVersion,
			component: config.TemplateComponent{
				Minimum: map[hpsftypes.Type]string{
					hpsftypes.CollectorConfig: "v0.100.0",
				},
				Maximum: map[hpsftypes.Type]string{
					hpsftypes.CollectorConfig: "v0.200.0",
				},
			},
		},
		{
			name:            "no minimum version",
			wantErr:         "",
			artifactVersion: "v0.1.0",
			component: config.TemplateComponent{
				Maximum: map[hpsftypes.Type]string{
					hpsftypes.CollectorConfig: "v0.200.0",
				},
			},
		},
		{
			name:            "no maximum version",
			wantErr:         "",
			artifactVersion: "v0.101.0",
			component: config.TemplateComponent{
				Minimum: map[hpsftypes.Type]string{
					hpsftypes.CollectorConfig: "v0.100.0",
				},
			},
		},
		{
			name:            "not supported below min",
			wantErr:         "requirement minimum version of v0.101.0",
			artifactVersion: "v0.100.0",
			component: config.TemplateComponent{
				Minimum: map[hpsftypes.Type]string{
					hpsftypes.CollectorConfig: "v0.101.0",
				},
			},
		},
		{
			name:            "not supported beyond max",
			wantErr:         "requirement maximum version of v0.120.0",
			artifactVersion: "v0.150.0",
			component: config.TemplateComponent{
				Minimum: map[hpsftypes.Type]string{
					hpsftypes.CollectorConfig: "v0.100.0",
				},
				Maximum: map[hpsftypes.Type]string{
					hpsftypes.CollectorConfig: "v0.120.0",
				},
			},
		},
		{
			name:            "specific agent type supported",
			wantSupported:   true,
			artifactVersion: "v0.150.0",
			component: config.TemplateComponent{
				Minimum: map[hpsftypes.Type]string{
					hpsftypes.CollectorConfig: "v0.100.0",
					hpsftypes.RefineryRules:   "v0.200.0",
				},
				Maximum: map[hpsftypes.Type]string{
					hpsftypes.CollectorConfig: "v0.151.0",
					hpsftypes.RefineryRules:   "v0.300.0",
				},
			},
		},
		{
			name:            "expected agent type not specified",
			wantSupported:   true,
			artifactVersion: "v0.150.0",
			component: config.TemplateComponent{
				Minimum: map[hpsftypes.Type]string{
					hpsftypes.RefineryRules:   "v0.151.0",
				},
				Maximum: map[hpsftypes.Type]string{
					hpsftypes.RefineryRules:   "v0.152.0",
				},
			},
		},
	} {
		t.Run(tc.name, func(t *testing.T) {
<<<<<<< HEAD
			require.Equal(t, tc.wantSupported, artifactVersionSupported(tc.component, hpsftypes.CollectorConfig, tc.artifactVersion))
=======
			err := artifactVersionSupported(tc.component, tc.artifactVersion)
			if tc.wantErr != "" {
				require.ErrorContains(t, err, tc.wantErr)
			} else {
				require.NoError(t, err)
			}
>>>>>>> b4994510
		})
	}
}

// TestIndexedPortSequences ensures that for every component which specifies one or more
// indexed ports (Index > 0), the index values:
//  1. Start at 1 (no zero or negative values allowed)
//  2. Are contiguous with no gaps (i.e. if the largest index is N there are exactly N indexed ports)
//  3. Contain no duplicates
//
// This enforces deterministic ordering semantics relied upon by path and rules generation.
func TestIndexedPortSequences(t *testing.T) {
	comps, err := data.LoadEmbeddedComponents()
	require.NoError(t, err)

	for _, comp := range comps {
		var indexed []int
		indexCount := map[int]int{}
		for _, p := range comp.Ports {
			if p.Index > 0 { // only consider explicitly indexed ports
				indexed = append(indexed, p.Index)
				indexCount[p.Index]++
			} else if p.Index < 0 { // defensive: negative should never happen
				t.Errorf("component %s has negative port index %d on port %s", comp.Kind, p.Index, p.Name)
			}
		}
		if len(indexed) == 0 {
			continue // nothing to validate for this component
		}

		// Sort indices to check ordering & gaps
		slices.Sort(indexed)

		// Must start at 1
		if indexed[0] != 1 {
			t.Errorf("component %s indexed ports must start at 1; got first index %d (all: %v)", comp.Kind, indexed[0], indexed)
			continue
		}

		// Highest index determines expected count
		highest := indexed[len(indexed)-1]
		if highest != len(indexed) {
			// Could be due to a gap or duplicates; build a list of missing indices for clarity
			missing := []int{}
			for i := 1; i <= highest; i++ {
				if indexCount[i] == 0 {
					missing = append(missing, i)
				}
			}
			t.Errorf("component %s expected contiguous indices 1..%d with no gaps; found %v (missing %v)", comp.Kind, highest, indexed, missing)
			continue
		}

		// Check for duplicates explicitly (any count > 1)
		for idx, count := range indexCount {
			if count > 1 {
				t.Errorf("component %s has duplicate index %d (occurrences=%d)", comp.Kind, idx, count)
			}
		}
	}
}

func TestComponentVersionSupported(t *testing.T) {
	tests := []struct {
		name             string
		templateVersion  string
		requestedVersion string
		expected         bool
	}{
		{
			name:             "empty requested version matches any template version",
			templateVersion:  "v0.1.0",
			requestedVersion: "",
			expected:         true,
		},
		{
			name:             "empty template version only matches empty requested",
			templateVersion:  "",
			requestedVersion: "",
			expected:         true,
		},
		{
			name:             "empty template version rejects non-empty requested",
			templateVersion:  "",
			requestedVersion: "v0.1.0",
			expected:         false,
		},
		{
			name:             "exact version match",
			templateVersion:  "v0.1.0",
			requestedVersion: "v0.1.0",
			expected:         true,
		},
		{
			name:             "patch upgrade allowed - v0.1.0 -> v0.1.1",
			templateVersion:  "v0.1.1",
			requestedVersion: "v0.1.0",
			expected:         true,
		},
		{
			name:             "patch downgrade not allowed - v0.1.1 -> v0.1.0",
			templateVersion:  "v0.1.0",
			requestedVersion: "v0.1.1",
			expected:         false,
		},
		{
			name:             "minor upgrade allowed - v0.1.0 -> v0.2.0",
			templateVersion:  "v0.2.0",
			requestedVersion: "v0.1.0",
			expected:         true,
		},
		{
			name:             "minor downgrade not allowed - v0.2.0 -> v0.1.0",
			templateVersion:  "v0.1.0",
			requestedVersion: "v0.2.0",
			expected:         false,
		},
		{
			name:             "major version upgrade not allowed - v0.1.0 -> v1.0.0",
			templateVersion:  "v1.0.0",
			requestedVersion: "v0.1.0",
			expected:         false,
		},
		{
			name:             "major version downgrade not allowed - v1.0.0 -> v0.1.0",
			templateVersion:  "v0.1.0",
			requestedVersion: "v1.0.0",
			expected:         false,
		},
		{
			name:             "same major version different minor/patch allowed",
			templateVersion:  "v1.2.3",
			requestedVersion: "v1.1.0",
			expected:         true,
		},
		{
			name:             "invalid template version falls back to string equality",
			templateVersion:  "invalid",
			requestedVersion: "invalid",
			expected:         true,
		},
		{
			name:             "invalid requested version falls back to string equality",
			templateVersion:  "invalid",
			requestedVersion: "different",
			expected:         false,
		},
		{
			name:             "mixed invalid/valid semver falls back to string equality",
			templateVersion:  "v0.1.0",
			requestedVersion: "invalid",
			expected:         false,
		},
		{
			name:             "complex version with build metadata",
			templateVersion:  "v1.0.1-alpha+001",
			requestedVersion: "v1.0.0",
			expected:         true,
		},
		{
			name:             "prerelease versions",
			templateVersion:  "v1.0.0-alpha.2",
			requestedVersion: "v1.0.0-alpha.1",
			expected:         true,
		},
	}

	for _, tt := range tests {
		t.Run(tt.name, func(t *testing.T) {
			result := componentVersionSupported(tt.templateVersion, tt.requestedVersion)
			assert.Equal(t, tt.expected, result,
				"componentVersionSupported(%q, %q) = %t, expected %t",
				tt.templateVersion, tt.requestedVersion, result, tt.expected)
		})
	}
}

func TestInspect_HoneycombExporter(t *testing.T) {
	tlater := NewEmptyTranslator()
	comps, err := data.LoadEmbeddedComponents()
	require.NoError(t, err)
	tlater.InstallComponents(comps)
	require.Equal(t, comps, tlater.GetComponents())

	templates, err := data.LoadEmbeddedTemplates()
	require.NoError(t, err)
	tlater.InstallTemplates(templates)
	require.Equal(t, templates, tlater.GetTemplates())

	hpsfConfig := `
kind: hpsf
version: 1.0
components:
  - name: My Honeycomb Exporter
    kind: HoneycombExporter
    properties:
      - name: APIKey
        value: test-api-key
      - name: APIEndpoint
        value: api.honeycomb.io
      - name: APIPort
        value: 443
      - name: MetricsDataset
        value: my-metrics
`

	h, err := hpsf.FromYAML(hpsfConfig)
	require.NoError(t, err)

	exporters := tlater.Inspect(h).Filter(Exporters).Components
	require.Len(t, exporters, 1)

	exp := exporters[0]
	assert.Equal(t, "My Honeycomb Exporter", exp.Name)
	assert.Equal(t, "HoneycombExporter", exp.Kind)
	// Verify version falls back to template version when not specified in HPSF
	assert.NotEmpty(t, exp.Version, "Version should be populated from template component")

	// Verify properties contain actual component values
	assert.NotNil(t, exp.Properties)
}

func TestInspect_S3ArchiveExporter(t *testing.T) {
	tlater := NewEmptyTranslator()
	comps, err := data.LoadEmbeddedComponents()
	require.NoError(t, err)
	tlater.InstallComponents(comps)
	require.Equal(t, comps, tlater.GetComponents())

	templates, err := data.LoadEmbeddedTemplates()
	require.NoError(t, err)
	tlater.InstallTemplates(templates)
	require.Equal(t, templates, tlater.GetTemplates())

	hpsfConfig := `
kind: hpsf
version: 1.0
components:
  - name: My S3 Archive
    kind: S3ArchiveExporter
    properties:
      - name: Bucket
        value: my-telemetry-bucket
      - name: Region
        value: us-west-2
      - name: Prefix
        value: telemetry/
      - name: PartitionFormat
        value: year=%Y/month=%m/day=%d
      - name: Marshaler
        value: otlp_json
`

	h, err := hpsf.FromYAML(hpsfConfig)
	require.NoError(t, err)

	exporters := tlater.Inspect(h).Filter(Exporters).Components
	require.Len(t, exporters, 1)

	exp := exporters[0]
	assert.Equal(t, "My S3 Archive", exp.Name)
	assert.Equal(t, "S3ArchiveExporter", exp.Kind)

	// Verify properties is accessible without casting
	assert.Equal(t, "us-west-2", exp.Properties["Region"])
	assert.Equal(t, "my-telemetry-bucket", exp.Properties["Bucket"])
	assert.Equal(t, "telemetry/", exp.Properties["Prefix"])
}

func TestInspect_EnhanceIndexingS3Exporter(t *testing.T) {
	tlater := NewEmptyTranslator()
	comps, err := data.LoadEmbeddedComponents()
	require.NoError(t, err)
	tlater.InstallComponents(comps)
	require.Equal(t, comps, tlater.GetComponents())

	templates, err := data.LoadEmbeddedTemplates()
	require.NoError(t, err)
	tlater.InstallTemplates(templates)
	require.Equal(t, templates, tlater.GetTemplates())

	hpsfConfig := `
kind: hpsf
version: 1.0
components:
  - name: My Enhanced S3
    kind: EnhanceIndexingS3Exporter
    properties:
      - name: Bucket
        value: my-indexed-bucket
      - name: Region
        value: eu-west-1
      - name: APIKey
        value: test-key
      - name: APISecret
        value: test-secret
      - name: APIEndpoint
        value: https://api.honeycomb.io
      - name: IndexedFields
        value:
          - custom.field1
          - custom.field2
      - name: PartitionFormat
        value: year=%Y/month=%m
      - name: Marshaler
        value: otlp_proto
`

	h, err := hpsf.FromYAML(hpsfConfig)
	require.NoError(t, err)

	exporters := tlater.Inspect(h).Filter(Exporters).Components
	require.Len(t, exporters, 1)

	exp := exporters[0]
	assert.Equal(t, "My Enhanced S3", exp.Name)
	assert.Equal(t, "EnhanceIndexingS3Exporter", exp.Kind)

	// Verify properties is accessible without casting
	assert.Equal(t, "eu-west-1", exp.Properties["Region"])
	assert.Equal(t, "my-indexed-bucket", exp.Properties["Bucket"])
	assert.Nil(t, exp.Properties["Prefix"]) // Not set in config
}

func TestInspect_OTelGRPCExporter(t *testing.T) {
	tlater := NewEmptyTranslator()
	comps, err := data.LoadEmbeddedComponents()
	require.NoError(t, err)
	tlater.InstallComponents(comps)
	require.Equal(t, comps, tlater.GetComponents())

	templates, err := data.LoadEmbeddedTemplates()
	require.NoError(t, err)
	tlater.InstallTemplates(templates)
	require.Equal(t, templates, tlater.GetTemplates())

	hpsfConfig := `
kind: hpsf
version: 1.0
components:
  - name: My OTLP gRPC
    kind: OTelGRPCExporter
    properties:
      - name: Host
        value: otel-collector.example.com
      - name: Port
        value: 4317
      - name: Insecure
        value: false
      - name: Headers
        value:
          authorization: Bearer token123
          x-custom-header: value
`

	h, err := hpsf.FromYAML(hpsfConfig)
	require.NoError(t, err)

	exporters := tlater.Inspect(h).Filter(Exporters).Components
	require.Len(t, exporters, 1)

	exp := exporters[0]
	assert.Equal(t, "OTelGRPCExporter", exp.Kind)

	// Verify properties map exists (even if empty)
	assert.NotNil(t, exp.Properties)
}

func TestInspect_OTelHTTPExporter(t *testing.T) {
	tlater := NewEmptyTranslator()
	comps, err := data.LoadEmbeddedComponents()
	require.NoError(t, err)
	tlater.InstallComponents(comps)
	require.Equal(t, comps, tlater.GetComponents())

	templates, err := data.LoadEmbeddedTemplates()
	require.NoError(t, err)
	tlater.InstallTemplates(templates)
	require.Equal(t, templates, tlater.GetTemplates())

	hpsfConfig := `
kind: hpsf
version: 1.0
components:
  - name: My OTLP HTTP
    kind: OTelHTTPExporter
    properties:
      - name: Host
        value: otel-collector.example.com
      - name: Port
        value: 4318
      - name: Insecure
        value: true
`

	h, err := hpsf.FromYAML(hpsfConfig)
	require.NoError(t, err)

	exporters := tlater.Inspect(h).Filter(Exporters).Components
	require.Len(t, exporters, 1)

	exp := exporters[0]
	assert.Equal(t, "OTelHTTPExporter", exp.Kind)

	// Verify properties map exists (even if empty)
	assert.NotNil(t, exp.Properties)
}

func TestInspect_DebugExporter(t *testing.T) {
	tlater := NewEmptyTranslator()
	comps, err := data.LoadEmbeddedComponents()
	require.NoError(t, err)
	tlater.InstallComponents(comps)
	require.Equal(t, comps, tlater.GetComponents())

	templates, err := data.LoadEmbeddedTemplates()
	require.NoError(t, err)
	tlater.InstallTemplates(templates)
	require.Equal(t, templates, tlater.GetTemplates())

	hpsfConfig := `
kind: hpsf
version: 1.0
components:
  - name: My Debug
    kind: DebugExporter
    properties:
      - name: Verbosity
        value: detailed
`

	h, err := hpsf.FromYAML(hpsfConfig)
	require.NoError(t, err)

	exporters := tlater.Inspect(h).Filter(Exporters).Components
	require.Len(t, exporters, 1)

	exp := exporters[0]
	assert.Equal(t, "DebugExporter", exp.Kind)

	// Verify properties map exists (even if empty)
	assert.NotNil(t, exp.Properties)
}

func TestInspect_NopExporter(t *testing.T) {
	tlater := NewEmptyTranslator()
	comps, err := data.LoadEmbeddedComponents()
	require.NoError(t, err)
	tlater.InstallComponents(comps)
	require.Equal(t, comps, tlater.GetComponents())

	templates, err := data.LoadEmbeddedTemplates()
	require.NoError(t, err)
	tlater.InstallTemplates(templates)
	require.Equal(t, templates, tlater.GetTemplates())

	hpsfConfig := `
kind: hpsf
version: 1.0
components:
  - name: My Nop
    kind: NopExporter
`

	h, err := hpsf.FromYAML(hpsfConfig)
	require.NoError(t, err)

	exporters := tlater.Inspect(h).Filter(Exporters).Components
	require.Len(t, exporters, 1)

	exp := exporters[0]
	assert.Equal(t, "NopExporter", exp.Kind)

	// Verify properties map exists (even if empty)
	assert.NotNil(t, exp.Properties)
}

func TestInspect_MultipleExporters(t *testing.T) {
	tlater := NewEmptyTranslator()
	comps, err := data.LoadEmbeddedComponents()
	require.NoError(t, err)
	tlater.InstallComponents(comps)
	require.Equal(t, comps, tlater.GetComponents())

	templates, err := data.LoadEmbeddedTemplates()
	require.NoError(t, err)
	tlater.InstallTemplates(templates)
	require.Equal(t, templates, tlater.GetTemplates())

	hpsfConfig := `
kind: hpsf
version: 1.0
components:
  - name: Receiver1
    kind: OTelGRPCReceiver
  - name: Honeycomb Export
    kind: HoneycombExporter
    properties:
      - name: APIKey
        value: test-key
      - name: APIEndpoint
        value: api.honeycomb.io
  - name: S3 Archive
    kind: S3ArchiveExporter
    properties:
      - name: Bucket
        value: my-bucket
      - name: Region
        value: us-east-1
  - name: Processor1
    kind: BatchProcessor
  - name: Debug Export
    kind: DebugExporter
    properties:
      - name: Verbosity
        value: basic
`

	h, err := hpsf.FromYAML(hpsfConfig)
	require.NoError(t, err)

	exporters := tlater.Inspect(h).Filter(Exporters).Components
	require.Len(t, exporters, 3, "should extract only the 3 exporters")

	// Check that we have all the expected exporter types
	exporterTypes := make(map[string]bool)
	exporterNames := make(map[string]bool)
	for _, exp := range exporters {
		exporterTypes[exp.Kind] = true
		exporterNames[exp.Name] = true
	}

	assert.True(t, exporterTypes["HoneycombExporter"])
	assert.True(t, exporterTypes["S3ArchiveExporter"])
	assert.True(t, exporterTypes["DebugExporter"])

	// Verify names are captured
	assert.True(t, exporterNames["Honeycomb Export"])
	assert.True(t, exporterNames["S3 Archive"])
	assert.True(t, exporterNames["Debug Export"])
}

func TestInspect_InvalidYAML(t *testing.T) {
	hpsfConfig := `this is not valid yaml: {[`

	_, err := hpsf.FromYAML(hpsfConfig)
	assert.Error(t, err, "should return error for invalid YAML")
}

func TestInspect_EmptyConfig(t *testing.T) {
	tlater := NewEmptyTranslator()
	comps, err := data.LoadEmbeddedComponents()
	require.NoError(t, err)
	tlater.InstallComponents(comps)
	require.Equal(t, comps, tlater.GetComponents())

	templates, err := data.LoadEmbeddedTemplates()
	require.NoError(t, err)
	tlater.InstallTemplates(templates)
	require.Equal(t, templates, tlater.GetTemplates())

	hpsfConfig := `
kind: hpsf
version: 1.0
components: []
`

	h, err := hpsf.FromYAML(hpsfConfig)
	require.NoError(t, err)

	exporters := tlater.Inspect(h).Filter(Exporters).Components
	assert.Empty(t, exporters, "should return empty slice for config with no components")
}

func TestInspect_UnknownComponentKind(t *testing.T) {
	tlater := NewEmptyTranslator()
	comps, err := data.LoadEmbeddedComponents()
	require.NoError(t, err)
	tlater.InstallComponents(comps)
	require.Equal(t, comps, tlater.GetComponents())

	templates, err := data.LoadEmbeddedTemplates()
	require.NoError(t, err)
	tlater.InstallTemplates(templates)
	require.Equal(t, templates, tlater.GetTemplates())

	hpsfConfig := `
kind: hpsf
version: 1.0
components:
  - name: Unknown Component
    kind: NonExistentExporter
    properties:
      - name: SomeProp
        value: somevalue
`

	h, err := hpsf.FromYAML(hpsfConfig)
	require.NoError(t, err)

	exporters := tlater.Inspect(h).Filter(Exporters).Components
	assert.Empty(t, exporters, "should skip unknown component kinds")
}

func TestInspect_MissingOptionalProperties(t *testing.T) {
	tlater := NewEmptyTranslator()
	comps, err := data.LoadEmbeddedComponents()
	require.NoError(t, err)
	tlater.InstallComponents(comps)
	require.Equal(t, comps, tlater.GetComponents())

	templates, err := data.LoadEmbeddedTemplates()
	require.NoError(t, err)
	tlater.InstallTemplates(templates)
	require.Equal(t, templates, tlater.GetTemplates())

	hpsfConfig := `
kind: hpsf
version: 1.0
components:
  - name: Minimal Honeycomb
    kind: HoneycombExporter
    properties:
      - name: APIKey
        value: test-key
`

	h, err := hpsf.FromYAML(hpsfConfig)
	require.NoError(t, err)

	exporters := tlater.Inspect(h).Filter(Exporters).Components
	require.Len(t, exporters, 1)

	exp := exporters[0]
	assert.Equal(t, "HoneycombExporter", exp.Kind)

	// Properties should be extracted even when minimal config provided
	assert.NotNil(t, exp.Properties)
}

func TestInspect_S3ArchiveExporter_UsesDefaultRegion(t *testing.T) {
	tlater := NewEmptyTranslator()
	comps, err := data.LoadEmbeddedComponents()
	require.NoError(t, err)
	tlater.InstallComponents(comps)
	require.Equal(t, comps, tlater.GetComponents())

	templates, err := data.LoadEmbeddedTemplates()
	require.NoError(t, err)
	tlater.InstallTemplates(templates)
	require.Equal(t, templates, tlater.GetTemplates())

	hpsfConfig := `
kind: hpsf
version: 1.0
components:
  - name: Minimal S3
    kind: S3ArchiveExporter
    properties:
      - name: Bucket
        value: my-bucket
`

	h, err := hpsf.FromYAML(hpsfConfig)
	require.NoError(t, err)

	exporters := tlater.Inspect(h).Filter(Exporters).Components
	require.Len(t, exporters, 1)

	exp := exporters[0]
	assert.Equal(t, "S3ArchiveExporter", exp.Kind)

	// Region should use default from template
	assert.Equal(t, "us-east-1", exp.Properties["Region"])
	assert.Equal(t, "my-bucket", exp.Properties["Bucket"])
	assert.Nil(t, exp.Properties["Prefix"]) // Not set in config
}

func TestInspect_EnhanceIndexingS3Exporter_UsesDefaultRegion(t *testing.T) {
	tlater := NewEmptyTranslator()
	comps, err := data.LoadEmbeddedComponents()
	require.NoError(t, err)
	tlater.InstallComponents(comps)
	require.Equal(t, comps, tlater.GetComponents())

	templates, err := data.LoadEmbeddedTemplates()
	require.NoError(t, err)
	tlater.InstallTemplates(templates)
	require.Equal(t, templates, tlater.GetTemplates())

	hpsfConfig := `
kind: hpsf
version: 1.0
components:
  - name: Minimal Enhanced S3
    kind: EnhanceIndexingS3Exporter
    properties:
      - name: Bucket
        value: my-indexed-bucket
      - name: APIKey
        value: test-key
      - name: APISecret
        value: test-secret
`

	h, err := hpsf.FromYAML(hpsfConfig)
	require.NoError(t, err)

	exporters := tlater.Inspect(h).Filter(Exporters).Components
	require.Len(t, exporters, 1)

	exp := exporters[0]
	assert.Equal(t, "EnhanceIndexingS3Exporter", exp.Kind)

	// Region should use default from template
	assert.Equal(t, "us-east-1", exp.Properties["Region"])
	assert.Equal(t, "my-indexed-bucket", exp.Properties["Bucket"])
	assert.Nil(t, exp.Properties["Prefix"]) // Not set in config
}

func TestInspect_AllComponentTypes(t *testing.T) {
	tlater := NewEmptyTranslator()
	comps, err := data.LoadEmbeddedComponents()
	require.NoError(t, err)
	tlater.InstallComponents(comps)
	require.Equal(t, comps, tlater.GetComponents())

	templates, err := data.LoadEmbeddedTemplates()
	require.NoError(t, err)
	tlater.InstallTemplates(templates)
	require.Equal(t, templates, tlater.GetTemplates())

	hpsfConfig := `
kind: hpsf
version: 1.0
components:
  - name: OTLP Receiver
    kind: OTelReceiver
    properties:
      - name: GRPCPort
        value: 4317
      - name: HTTPPort
        value: 4318
  - name: Memory Limiter
    kind: MemoryLimiterProcessor
    properties:
      - name: CheckInterval
        value: 1s
      - name: LimitPercentage
        value: 50
  - name: Honeycomb Export
    kind: HoneycombExporter
    properties:
      - name: APIKey
        value: test-key
  - name: S3 Archive
    kind: S3ArchiveExporter
    properties:
      - name: Bucket
        value: my-bucket
      - name: Region
        value: us-west-2
  - name: Another Receiver
    kind: NopReceiver
`

	h, err := hpsf.FromYAML(hpsfConfig)
	require.NoError(t, err)

	result := tlater.Inspect(h)

	// Verify receivers
	receivers := result.Filter(Receivers).Components
	require.Len(t, receivers, 2)
	assert.Equal(t, "OTLP Receiver", receivers[0].Name)
	assert.Equal(t, "OTelReceiver", receivers[0].Kind)
	assert.Equal(t, 4317, receivers[0].Properties["GRPCPort"])
	assert.Equal(t, 4318, receivers[0].Properties["HTTPPort"])
	assert.Equal(t, "Another Receiver", receivers[1].Name)
	assert.Equal(t, "NopReceiver", receivers[1].Kind)

	// Verify processors
	processors := result.Filter(Processors).Components
	require.Len(t, processors, 1)
	assert.Equal(t, "Memory Limiter", processors[0].Name)
	assert.Equal(t, "MemoryLimiterProcessor", processors[0].Kind)
	assert.Equal(t, "1s", processors[0].Properties["CheckInterval"])
	assert.Equal(t, 50, processors[0].Properties["LimitPercentage"])
	assert.Equal(t, 20, processors[0].Properties["SpikeLimitPercentage"])

	// Verify exporters
	exporters := result.Filter(Exporters).Components
	require.Len(t, exporters, 2)
	assert.Equal(t, "Honeycomb Export", exporters[0].Name)
	assert.Equal(t, "HoneycombExporter", exporters[0].Kind)
	assert.Equal(t, "S3 Archive", exporters[1].Name)
	assert.Equal(t, "S3ArchiveExporter", exporters[1].Kind)
	assert.Equal(t, "us-west-2", exporters[1].Properties["Region"])
	assert.Equal(t, "my-bucket", exporters[1].Properties["Bucket"])
}

func TestInspect_PropertiesAccessWithoutCasting(t *testing.T) {
	tlater := NewEmptyTranslator()
	comps, err := data.LoadEmbeddedComponents()
	require.NoError(t, err)
	tlater.InstallComponents(comps)
	require.Equal(t, comps, tlater.GetComponents())

	templates, err := data.LoadEmbeddedTemplates()
	require.NoError(t, err)
	tlater.InstallTemplates(templates)
	require.Equal(t, templates, tlater.GetTemplates())

	hpsfConfig := `
kind: hpsf
version: 1.0
components:
  - name: Test S3
    kind: S3ArchiveExporter
    properties:
      - name: Bucket
        value: test-bucket
      - name: Region
        value: eu-central-1
      - name: Prefix
        value: data/
`

	h, err := hpsf.FromYAML(hpsfConfig)
	require.NoError(t, err)

	exporters := tlater.Inspect(h).Filter(Exporters).Components
	require.Len(t, exporters, 1)

	exp := exporters[0]
	assert.Equal(t, "Test S3", exp.Name)

	// Demonstrate accessing properties without type casting
	region := exp.Properties["Region"]
	assert.Equal(t, "eu-central-1", region)

	bucket := exp.Properties["Bucket"]
	assert.Equal(t, "test-bucket", bucket)

	prefix := exp.Properties["Prefix"]
	assert.Equal(t, "data/", prefix)

	// Non-existent keys return nil
	assert.Nil(t, exp.Properties["NonExistentKey"])
}

func TestInspect_DeterministicSampler(t *testing.T) {
	tlater := NewEmptyTranslator()
	comps, err := data.LoadEmbeddedComponents()
	require.NoError(t, err)
	tlater.InstallComponents(comps)
	require.Equal(t, comps, tlater.GetComponents())

	templates, err := data.LoadEmbeddedTemplates()
	require.NoError(t, err)
	tlater.InstallTemplates(templates)
	require.Equal(t, templates, tlater.GetTemplates())

	hpsfConfig := `
kind: hpsf
version: 1.0
components:
  - name: OTel Receiver_1
    kind: OTelReceiver
  - name: Start Sampling_1
    kind: SamplingSequencer
  - name: Sample at Fixed Rate
    kind: DeterministicSampler
    properties:
      - name: SampleRate
        value: 10
  - name: Send to Honeycomb_1
    kind: HoneycombExporter
`

	h, err := hpsf.FromYAML(hpsfConfig)
	require.NoError(t, err)

	samplers := tlater.Inspect(h).Filter(Samplers).Components
	require.Len(t, samplers, 2) // SamplingSequencer + DeterministicSampler

	// Find the DeterministicSampler
	var sampler ComponentInfo
	for _, s := range samplers {
		if s.Kind == "DeterministicSampler" {
			sampler = s
			break
		}
	}

	assert.Equal(t, "Sample at Fixed Rate", sampler.Name)
	assert.Equal(t, "DeterministicSampler", sampler.Kind)
	assert.Equal(t, "sampler", sampler.Style)
	assert.NotNil(t, sampler.Properties)
	assert.Equal(t, 10, sampler.Properties["SampleRate"])
}

func TestInspect_EMAThroughputSampler(t *testing.T) {
	tlater := NewEmptyTranslator()
	comps, err := data.LoadEmbeddedComponents()
	require.NoError(t, err)
	tlater.InstallComponents(comps)
	require.Equal(t, comps, tlater.GetComponents())

	templates, err := data.LoadEmbeddedTemplates()
	require.NoError(t, err)
	tlater.InstallTemplates(templates)
	require.Equal(t, templates, tlater.GetTemplates())

	hpsfConfig := `
kind: hpsf
version: 1.0
components:
  - name: OTel Receiver_1
    kind: OTelReceiver
  - name: Start Sampling_1
    kind: SamplingSequencer
  - name: Throughput Sampler
    kind: EMAThroughputSampler
    properties:
      - name: GoalThroughputPerSec
        value: 100
  - name: Send to Honeycomb_1
    kind: HoneycombExporter
`

	h, err := hpsf.FromYAML(hpsfConfig)
	require.NoError(t, err)

	samplers := tlater.Inspect(h).Filter(Samplers).Components
	require.Len(t, samplers, 2)

	var sampler ComponentInfo
	for _, s := range samplers {
		if s.Kind == "EMAThroughputSampler" {
			sampler = s
			break
		}
	}

	assert.Equal(t, "Throughput Sampler", sampler.Name)
	assert.Equal(t, "EMAThroughputSampler", sampler.Kind)
	assert.Equal(t, "sampler", sampler.Style)
	assert.NotNil(t, sampler.Properties)
	assert.Equal(t, 100, sampler.Properties["GoalThroughputPerSec"])
}

func TestInspect_Dropper(t *testing.T) {
	tlater := NewEmptyTranslator()
	comps, err := data.LoadEmbeddedComponents()
	require.NoError(t, err)
	tlater.InstallComponents(comps)
	require.Equal(t, comps, tlater.GetComponents())

	templates, err := data.LoadEmbeddedTemplates()
	require.NoError(t, err)
	tlater.InstallTemplates(templates)
	require.Equal(t, templates, tlater.GetTemplates())

	hpsfConfig := `
kind: hpsf
version: 1.0
components:
  - name: OTel Receiver_1
    kind: OTelReceiver
  - name: Start Sampling_1
    kind: SamplingSequencer
  - name: Drop These
    kind: Dropper
`

	h, err := hpsf.FromYAML(hpsfConfig)
	require.NoError(t, err)

	samplers := tlater.Inspect(h).Filter(Samplers).Components
	require.Len(t, samplers, 2) // SamplingSequencer + Dropper

	var dropper ComponentInfo
	for _, s := range samplers {
		if s.Kind == "Dropper" {
			dropper = s
			break
		}
	}

	assert.Equal(t, "Drop These", dropper.Name)
	assert.Equal(t, "Dropper", dropper.Kind)
	assert.Equal(t, "dropper", dropper.Style)
	assert.NotNil(t, dropper.Properties)
}

func TestInspect_ErrorExistsCondition(t *testing.T) {
	tlater := NewEmptyTranslator()
	comps, err := data.LoadEmbeddedComponents()
	require.NoError(t, err)
	tlater.InstallComponents(comps)
	require.Equal(t, comps, tlater.GetComponents())

	templates, err := data.LoadEmbeddedTemplates()
	require.NoError(t, err)
	tlater.InstallTemplates(templates)
	require.Equal(t, templates, tlater.GetTemplates())

	hpsfConfig := `
kind: hpsf
version: 1.0
components:
  - name: OTel Receiver_1
    kind: OTelReceiver
  - name: Start Sampling_1
    kind: SamplingSequencer
  - name: Check for Errors
    kind: ErrorExistsCondition
  - name: Keep All_1
    kind: KeepAllSampler
  - name: Send to Honeycomb_1
    kind: HoneycombExporter
`

	h, err := hpsf.FromYAML(hpsfConfig)
	require.NoError(t, err)

	samplers := tlater.Inspect(h).Filter(Samplers).Components
	require.Len(t, samplers, 3) // SamplingSequencer + ErrorExistsCondition + KeepAllSampler

	var condition ComponentInfo
	for _, s := range samplers {
		if s.Kind == "ErrorExistsCondition" {
			condition = s
			break
		}
	}

	assert.Equal(t, "Check for Errors", condition.Name)
	assert.Equal(t, "ErrorExistsCondition", condition.Kind)
	assert.Equal(t, "condition", condition.Style)
	assert.NotNil(t, condition.Properties)
}

func TestInspect_VersionHandling(t *testing.T) {
	tlater := NewEmptyTranslator()
	comps, err := data.LoadEmbeddedComponents()
	require.NoError(t, err)
	tlater.InstallComponents(comps)
	require.Equal(t, comps, tlater.GetComponents())

	templates, err := data.LoadEmbeddedTemplates()
	require.NoError(t, err)
	tlater.InstallTemplates(templates)
	require.Equal(t, templates, tlater.GetTemplates())

	hpsfConfig := `
kind: hpsf
version: 1.0
components:
  - name: Receiver with Version
    kind: OTelReceiver
    version: v0.1.0
  - name: Exporter without Version
    kind: HoneycombExporter
connections:
  - source:
      component: Receiver with Version
      port: Traces
      type: OTelTraces
    destination:
      component: Exporter without Version
      port: Traces
      type: OTelTraces
`

	h, err := hpsf.FromYAML(hpsfConfig)
	require.NoError(t, err)

	result := tlater.Inspect(h)
	require.Len(t, result.Components, 2)

	// Find the receiver with specified version
	var receiver ComponentInfo
	var exporter ComponentInfo
	for _, comp := range result.Components {
		if comp.Name == "Receiver with Version" {
			receiver = comp
		} else if comp.Name == "Exporter without Version" {
			exporter = comp
		}
	}

	// Verify receiver returns the HPSF-specified version
	assert.Equal(t, "v0.1.0", receiver.Version, "Should return version specified in HPSF")

	// Verify exporter returns the template version when not specified in HPSF
	assert.NotEmpty(t, exporter.Version, "Should fallback to template version")
	// Get the actual template component to verify it matches
	tc := tlater.GetComponents()["HoneycombExporter"]
	assert.Equal(t, tc.Version, exporter.Version, "Should match template component version")
}

func TestInspect_CompareIntegerFieldCondition(t *testing.T) {
	tlater := NewEmptyTranslator()
	comps, err := data.LoadEmbeddedComponents()
	require.NoError(t, err)
	tlater.InstallComponents(comps)
	require.Equal(t, comps, tlater.GetComponents())

	templates, err := data.LoadEmbeddedTemplates()
	require.NoError(t, err)
	tlater.InstallTemplates(templates)
	require.Equal(t, templates, tlater.GetTemplates())

	hpsfConfig := `
kind: hpsf
version: 1.0
components:
  - name: OTel Receiver_1
    kind: OTelReceiver
  - name: Start Sampling_1
    kind: SamplingSequencer
  - name: Check Status Code
    kind: CompareIntegerFieldCondition
    properties:
      - name: Fields
        value: ["http.status_code"]
      - name: Operator
        value: "=="
      - name: Value
        value: 500
  - name: Keep All_1
    kind: KeepAllSampler
  - name: Send to Honeycomb_1
    kind: HoneycombExporter
`

	h, err := hpsf.FromYAML(hpsfConfig)
	require.NoError(t, err)

	samplers := tlater.Inspect(h).Filter(Samplers).Components
	require.Len(t, samplers, 3)

	var condition ComponentInfo
	for _, s := range samplers {
		if s.Kind == "CompareIntegerFieldCondition" {
			condition = s
			break
		}
	}

	assert.Equal(t, "Check Status Code", condition.Name)
	assert.Equal(t, "CompareIntegerFieldCondition", condition.Kind)
	assert.Equal(t, "condition", condition.Style)
	assert.NotNil(t, condition.Properties)
	assert.Equal(t, "==", condition.Properties["Operator"])
	assert.Equal(t, 500, condition.Properties["Value"])
}

func TestInspect_SamplingSequencer(t *testing.T) {
	tlater := NewEmptyTranslator()
	comps, err := data.LoadEmbeddedComponents()
	require.NoError(t, err)
	tlater.InstallComponents(comps)
	require.Equal(t, comps, tlater.GetComponents())

	templates, err := data.LoadEmbeddedTemplates()
	require.NoError(t, err)
	tlater.InstallTemplates(templates)
	require.Equal(t, templates, tlater.GetTemplates())

	hpsfConfig := `
kind: hpsf
version: 1.0
components:
  - name: OTel Receiver_1
    kind: OTelReceiver
  - name: Start Sampling Here
    kind: SamplingSequencer
  - name: Sample_1
    kind: DeterministicSampler
  - name: Send to Honeycomb_1
    kind: HoneycombExporter
`

	h, err := hpsf.FromYAML(hpsfConfig)
	require.NoError(t, err)

	samplers := tlater.Inspect(h).Filter(Samplers).Components
	require.Len(t, samplers, 2)

	var sequencer ComponentInfo
	for _, s := range samplers {
		if s.Kind == "SamplingSequencer" {
			sequencer = s
			break
		}
	}

	assert.Equal(t, "Start Sampling Here", sequencer.Name)
	assert.Equal(t, "SamplingSequencer", sequencer.Kind)
	assert.Equal(t, "startsampling", sequencer.Style)
	assert.NotNil(t, sequencer.Properties)
}

func TestInspect_MultipleSamplingComponents(t *testing.T) {
	tlater := NewEmptyTranslator()
	comps, err := data.LoadEmbeddedComponents()
	require.NoError(t, err)
	tlater.InstallComponents(comps)
	require.Equal(t, comps, tlater.GetComponents())

	templates, err := data.LoadEmbeddedTemplates()
	require.NoError(t, err)
	tlater.InstallTemplates(templates)
	require.Equal(t, templates, tlater.GetTemplates())

	hpsfConfig := `
kind: hpsf
version: 1.0
components:
  - name: OTel Receiver_1
    kind: OTelReceiver
  - name: Start Sampling_1
    kind: SamplingSequencer
  - name: Check Errors
    kind: ErrorExistsCondition
  - name: Drop Bad Traffic
    kind: Dropper
  - name: Sample Good Traffic
    kind: DeterministicSampler
  - name: Send to Honeycomb_1
    kind: HoneycombExporter
`

	h, err := hpsf.FromYAML(hpsfConfig)
	require.NoError(t, err)

	// Test getting all sampling-related components
	samplers := tlater.Inspect(h).Filter(Samplers).Components
	require.Len(t, samplers, 4, "should have SamplingSequencer + ErrorExistsCondition + Dropper + DeterministicSampler")

	// Verify we have all the expected types
	styles := make(map[string]int)
	kinds := make(map[string]bool)
	for _, s := range samplers {
		styles[s.Style]++
		kinds[s.Kind] = true
	}

	assert.Equal(t, 1, styles["startsampling"])
	assert.Equal(t, 1, styles["condition"])
	assert.Equal(t, 1, styles["dropper"])
	assert.Equal(t, 1, styles["sampler"])

	assert.True(t, kinds["SamplingSequencer"])
	assert.True(t, kinds["ErrorExistsCondition"])
	assert.True(t, kinds["Dropper"])
	assert.True(t, kinds["DeterministicSampler"])
}

func TestInspectionResult_Exporters(t *testing.T) {
	tlater := NewEmptyTranslator()
	comps, err := data.LoadEmbeddedComponents()
	require.NoError(t, err)
	tlater.InstallComponents(comps)
	require.Equal(t, comps, tlater.GetComponents())

	templates, err := data.LoadEmbeddedTemplates()
	require.NoError(t, err)
	tlater.InstallTemplates(templates)
	require.Equal(t, templates, tlater.GetTemplates())

	hpsfConfig := `
kind: hpsf
version: 1.0
components:
  - name: OTLP Receiver
    kind: OTelReceiver
  - name: Honeycomb Export
    kind: HoneycombExporter
    properties:
      - name: APIKey
        value: test-key
  - name: Memory Limiter
    kind: MemoryLimiterProcessor
  - name: S3 Archive
    kind: S3ArchiveExporter
    properties:
      - name: Bucket
        value: my-bucket
`

	h, err := hpsf.FromYAML(hpsfConfig)
	require.NoError(t, err)

	result := tlater.Inspect(h)

	// Exporters() should return only exporters
	exporters := result.Filter(Exporters).Components
	require.Len(t, exporters, 2)
	assert.Equal(t, "Honeycomb Export", exporters[0].Name)
	assert.Equal(t, "exporter", exporters[0].Style)
	assert.Equal(t, "HoneycombExporter", exporters[0].Kind)
	assert.Equal(t, "S3 Archive", exporters[1].Name)
	assert.Equal(t, "exporter", exporters[1].Style)
	assert.Equal(t, "S3ArchiveExporter", exporters[1].Kind)
}

func TestInspectionResult_Receivers(t *testing.T) {
	tlater := NewEmptyTranslator()
	comps, err := data.LoadEmbeddedComponents()
	require.NoError(t, err)
	tlater.InstallComponents(comps)
	require.Equal(t, comps, tlater.GetComponents())

	templates, err := data.LoadEmbeddedTemplates()
	require.NoError(t, err)
	tlater.InstallTemplates(templates)
	require.Equal(t, templates, tlater.GetTemplates())

	hpsfConfig := `
kind: hpsf
version: 1.0
components:
  - name: OTLP Receiver
    kind: OTelReceiver
    properties:
      - name: GRPCPort
        value: 4317
  - name: Honeycomb Export
    kind: HoneycombExporter
    properties:
      - name: APIKey
        value: test-key
  - name: Nop Receiver
    kind: NopReceiver
  - name: Memory Limiter
    kind: MemoryLimiterProcessor
`

	h, err := hpsf.FromYAML(hpsfConfig)
	require.NoError(t, err)

	result := tlater.Inspect(h)

	// Receivers() should return only receivers
	receivers := result.Filter(Receivers).Components
	require.Len(t, receivers, 2)
	assert.Equal(t, "OTLP Receiver", receivers[0].Name)
	assert.Equal(t, "receiver", receivers[0].Style)
	assert.Equal(t, "OTelReceiver", receivers[0].Kind)
	assert.Equal(t, 4317, receivers[0].Properties["GRPCPort"])
	assert.Equal(t, "Nop Receiver", receivers[1].Name)
	assert.Equal(t, "receiver", receivers[1].Style)
	assert.Equal(t, "NopReceiver", receivers[1].Kind)
}

func TestInspectionResult_Processors(t *testing.T) {
	tlater := NewEmptyTranslator()
	comps, err := data.LoadEmbeddedComponents()
	require.NoError(t, err)
	tlater.InstallComponents(comps)
	require.Equal(t, comps, tlater.GetComponents())

	templates, err := data.LoadEmbeddedTemplates()
	require.NoError(t, err)
	tlater.InstallTemplates(templates)
	require.Equal(t, templates, tlater.GetTemplates())

	hpsfConfig := `
kind: hpsf
version: 1.0
components:
  - name: OTLP Receiver
    kind: OTelReceiver
  - name: Memory Limiter
    kind: MemoryLimiterProcessor
    properties:
      - name: CheckInterval
        value: 1s
  - name: Honeycomb Export
    kind: HoneycombExporter
`

	h, err := hpsf.FromYAML(hpsfConfig)
	require.NoError(t, err)

	result := tlater.Inspect(h)

	// Processors() should return only processors
	processors := result.Filter(Processors).Components
	require.Len(t, processors, 1)
	assert.Equal(t, "Memory Limiter", processors[0].Name)
	assert.Equal(t, "processor", processors[0].Style)
	assert.Equal(t, "MemoryLimiterProcessor", processors[0].Kind)
	assert.Equal(t, "1s", processors[0].Properties["CheckInterval"])
}

func TestInspectionResult_DirectComponentsAccess(t *testing.T) {
	tlater := NewEmptyTranslator()
	comps, err := data.LoadEmbeddedComponents()
	require.NoError(t, err)
	tlater.InstallComponents(comps)
	require.Equal(t, comps, tlater.GetComponents())

	templates, err := data.LoadEmbeddedTemplates()
	require.NoError(t, err)
	tlater.InstallTemplates(templates)
	require.Equal(t, templates, tlater.GetTemplates())

	hpsfConfig := `
kind: hpsf
version: 1.0
components:
  - name: OTLP Receiver
    kind: OTelReceiver
  - name: Memory Limiter
    kind: MemoryLimiterProcessor
  - name: Honeycomb Export
    kind: HoneycombExporter
  - name: S3 Archive
    kind: S3ArchiveExporter
    properties:
      - name: Bucket
        value: my-bucket
`

	h, err := hpsf.FromYAML(hpsfConfig)
	require.NoError(t, err)

	result := tlater.Inspect(h)

	// Can access all components directly
	require.Len(t, result.Components, 4)

	// Verify all components are present with correct styles
	assert.Equal(t, "OTLP Receiver", result.Components[0].Name)
	assert.Equal(t, "receiver", result.Components[0].Style)

	assert.Equal(t, "Memory Limiter", result.Components[1].Name)
	assert.Equal(t, "processor", result.Components[1].Style)

	assert.Equal(t, "Honeycomb Export", result.Components[2].Name)
	assert.Equal(t, "exporter", result.Components[2].Style)

	assert.Equal(t, "S3 Archive", result.Components[3].Name)
	assert.Equal(t, "exporter", result.Components[3].Style)

	// Can iterate through all components
	styleCount := make(map[string]int)
	for _, comp := range result.Components {
		styleCount[comp.Style]++
	}
	assert.Equal(t, 1, styleCount["receiver"])
	assert.Equal(t, 1, styleCount["processor"])
	assert.Equal(t, 2, styleCount["exporter"])
}

func TestInspectionResult_EmptyFilters(t *testing.T) {
	tlater := NewEmptyTranslator()
	comps, err := data.LoadEmbeddedComponents()
	require.NoError(t, err)
	tlater.InstallComponents(comps)
	require.Equal(t, comps, tlater.GetComponents())

	templates, err := data.LoadEmbeddedTemplates()
	require.NoError(t, err)
	tlater.InstallTemplates(templates)
	require.Equal(t, templates, tlater.GetTemplates())

	hpsfConfig := `
kind: hpsf
version: 1.0
components:
  - name: Honeycomb Export
    kind: HoneycombExporter
`

	h, err := hpsf.FromYAML(hpsfConfig)
	require.NoError(t, err)

	result := tlater.Inspect(h)

	// Only has exporters, so receivers and processors should be empty
	assert.Len(t, result.Filter(Exporters).Components, 1)
	assert.Len(t, result.Filter(Receivers).Components, 0)
	assert.Len(t, result.Filter(Processors).Components, 0)
}

func TestInspectionResult_Samplers(t *testing.T) {
	tlater := NewEmptyTranslator()
	comps, err := data.LoadEmbeddedComponents()
	require.NoError(t, err)
	tlater.InstallComponents(comps)
	require.Equal(t, comps, tlater.GetComponents())

	templates, err := data.LoadEmbeddedTemplates()
	require.NoError(t, err)
	tlater.InstallTemplates(templates)
	require.Equal(t, templates, tlater.GetTemplates())

	hpsfConfig := `
kind: hpsf
version: 1.0
components:
  - name: OTLP Receiver
    kind: OTelReceiver
  - name: Memory Limiter
    kind: MemoryLimiterProcessor
  - name: Start Sampling
    kind: SamplingSequencer
  - name: Check Errors
    kind: ErrorExistsCondition
  - name: Drop Errors
    kind: Dropper
  - name: Sample Traffic
    kind: DeterministicSampler
  - name: Honeycomb Export
    kind: HoneycombExporter
`

	h, err := hpsf.FromYAML(hpsfConfig)
	require.NoError(t, err)

	result := tlater.Inspect(h)

	// Samplers() should return only sampling-related components (condition, dropper, sampler, startsampling)
	samplers := result.Filter(Samplers).Components
	require.Len(t, samplers, 4)

	// Verify each has the correct style
	for _, sampler := range samplers {
		assert.Contains(t, []string{"condition", "dropper", "sampler", "startsampling"}, sampler.Style)

		switch sampler.Kind {
		case "SamplingSequencer":
			assert.Equal(t, "startsampling", sampler.Style)
			assert.Equal(t, "Start Sampling", sampler.Name)
		case "ErrorExistsCondition":
			assert.Equal(t, "condition", sampler.Style)
			assert.Equal(t, "Check Errors", sampler.Name)
		case "Dropper":
			assert.Equal(t, "dropper", sampler.Style)
			assert.Equal(t, "Drop Errors", sampler.Name)
		case "DeterministicSampler":
			assert.Equal(t, "sampler", sampler.Style)
			assert.Equal(t, "Sample Traffic", sampler.Name)
		}
	}

	// Verify non-sampling components are excluded
	allComponents := result.Components
	assert.Len(t, allComponents, 7)

	// Count styles to ensure all 4 sampling styles are represented
	styleCount := make(map[string]int)
	for _, s := range samplers {
		styleCount[s.Style]++
	}
	assert.Equal(t, 1, styleCount["startsampling"])
	assert.Equal(t, 1, styleCount["condition"])
	assert.Equal(t, 1, styleCount["dropper"])
	assert.Equal(t, 1, styleCount["sampler"])
}

func TestVersionError_Error(t *testing.T) {
	msg := "version mismatch error"
	err := NewVersionError(msg)
	assert.Equal(t, msg, err.Error())
}

func TestVersionError_Is(t *testing.T) {
	versionErr := NewVersionError("test error")

	// Test that errors.Is works with VersionError
	assert.True(t, errors.Is(versionErr, &VersionError{}))

	// Test with another VersionError instance
	otherVersionErr := NewVersionError("other error")
	assert.True(t, errors.Is(versionErr, otherVersionErr))

	// Test with a different error type
	genericErr := errors.New("generic error")
	assert.False(t, errors.Is(versionErr, genericErr))

	// Test with wrapped VersionError
	wrappedErr := fmt.Errorf("wrapped: %w", versionErr)
	assert.True(t, errors.Is(wrappedErr, &VersionError{}))
}

func TestVersionError_As(t *testing.T) {
	originalMsg := "test version error"
	versionErr := NewVersionError(originalMsg)

	// Test that errors.As works with VersionError
	var targetErr *VersionError
	assert.True(t, errors.As(versionErr, &targetErr))
	assert.Equal(t, originalMsg, targetErr.Error())
	assert.Equal(t, versionErr, targetErr)

	// Test with wrapped VersionError
	wrappedErr := fmt.Errorf("wrapped: %w", versionErr)
	var wrappedTargetErr *VersionError
	assert.True(t, errors.As(wrappedErr, &wrappedTargetErr))
	assert.Equal(t, originalMsg, wrappedTargetErr.Error())

	// Test with incompatible error type
	genericErr := errors.New("generic error")
	var genericTargetErr *VersionError
	assert.False(t, errors.As(genericErr, &genericTargetErr))
	assert.Nil(t, genericTargetErr)
}

func TestVersionError_IsAndAs_Integration(t *testing.T) {
	// Test integration of Is and As methods with real usage scenarios
	originalErr := NewVersionError("component version v2.0.0 is not supported, minimum required v3.0.0")

	// Simulate error being wrapped in the application
	applicationErr := fmt.Errorf("failed to create component: %w", originalErr)

	// Check if the error is a VersionError using errors.Is
	if errors.Is(applicationErr, &VersionError{}) {
		// Extract the VersionError using errors.As
		var versionErr *VersionError
		if errors.As(applicationErr, &versionErr) {
			assert.Contains(t, versionErr.Error(), "component version")
			assert.Contains(t, versionErr.Error(), "minimum required")
		} else {
			t.Fatal("errors.As should have succeeded for VersionError")
		}
	} else {
		t.Fatal("errors.Is should have identified VersionError")
	}
}<|MERGE_RESOLUTION|>--- conflicted
+++ resolved
@@ -1253,7 +1253,7 @@
 		},
 		{
 			name:            "specific agent type supported",
-			wantSupported:   true,
+			wantErr:   "",
 			artifactVersion: "v0.150.0",
 			component: config.TemplateComponent{
 				Minimum: map[hpsftypes.Type]string{
@@ -1268,7 +1268,7 @@
 		},
 		{
 			name:            "expected agent type not specified",
-			wantSupported:   true,
+			wantErr:   "",
 			artifactVersion: "v0.150.0",
 			component: config.TemplateComponent{
 				Minimum: map[hpsftypes.Type]string{
@@ -1281,16 +1281,12 @@
 		},
 	} {
 		t.Run(tc.name, func(t *testing.T) {
-<<<<<<< HEAD
-			require.Equal(t, tc.wantSupported, artifactVersionSupported(tc.component, hpsftypes.CollectorConfig, tc.artifactVersion))
-=======
-			err := artifactVersionSupported(tc.component, tc.artifactVersion)
+			err := artifactVersionSupported(tc.component, hpsftypes.CollectorConfig, tc.artifactVersion)
 			if tc.wantErr != "" {
 				require.ErrorContains(t, err, tc.wantErr)
 			} else {
 				require.NoError(t, err)
 			}
->>>>>>> b4994510
 		})
 	}
 }
