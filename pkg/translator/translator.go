--- conflicted
+++ resolved
@@ -76,11 +76,7 @@
 }
 
 // artifactVersionSupported checks if the component supports the artifact version requested
-<<<<<<< HEAD
-func artifactVersionSupported(component config.TemplateComponent, ct hpsftypes.Type, v string) bool {
-=======
-func artifactVersionSupported(component config.TemplateComponent, v string) error {
->>>>>>> b4994510
+func artifactVersionSupported(component config.TemplateComponent, ct hpsftypes.Type, v string) error {
 	if v == "" || v == LatestVersion {
 		return nil
 	}
@@ -91,24 +87,14 @@
 		v = "v" + v
 	}
 
-<<<<<<< HEAD
-	// no minimum defined means any artifact version is supported
 	minimum, ok := component.Minimum[ct]
 	if ok && minimum != "" && semver.Compare(v, minimum) < 0 {
-		return false
+		return NewVersionError(fmt.Sprintf("agent version %s does not meet component %s requirement minimum version of %s", v, component.Kind, minimum))
 	}
 
 	maximum, ok := component.Maximum[ct]
 	if ok && maximum != "" && semver.Compare(v, maximum) > 0 {
-		return false
-=======
-	if component.Minimum != "" && semver.Compare(v, component.Minimum) < 0 {
-		return NewVersionError(fmt.Sprintf("agent version %s does not meet component %s requirement minimum version of %s", v, component.Kind, component.Minimum))
-	}
-
-	if component.Maximum != "" && semver.Compare(v, component.Maximum) > 0 {
-		return NewVersionError(fmt.Sprintf("agent version %s does not meet component %s requirement maximum version of %s", v, component.Kind, component.Maximum))
->>>>>>> b4994510
+		return NewVersionError(fmt.Sprintf("agent version %s does not meet component %s requirement maximum version of %s", v, component.Kind, maximum))
 	}
 
 	return nil
@@ -142,15 +128,6 @@
 	return semver.Compare(templateVersion, requestedVersion) >= 0
 }
 
-<<<<<<< HEAD
-func (t *Translator) makeConfigComponent(component *hpsf.Component, ct hpsftypes.Type, artifactVersion string) (config.Component, error) {
-	// first look in the template components
-	tc, ok := t.components[component.Kind]
-	if ok && componentVersionSupported(tc.Version, component.Version) && artifactVersionSupported(tc, ct, artifactVersion) {
-		// found it, manufacture a new instance of the component
-		tc.SetHPSF(component)
-		return &tc, nil
-=======
 var _ error = &VersionError{}
 
 type VersionError struct {
@@ -178,7 +155,7 @@
 	return &VersionError{msg: msg}
 }
 
-func (t *Translator) MakeConfigComponent(component *hpsf.Component, artifactVersion string) (config.Component, error) {
+func (t *Translator) makeConfigComponent(component *hpsf.Component, ct hpsftypes.Type, artifactVersion string) (config.Component, error) {
 	// first look in the template components
 	tc, ok := t.components[component.Kind]
 	if !ok {
@@ -188,9 +165,8 @@
 	if !componentVersionSupported(tc.Version, component.Version) {
 		return nil, NewVersionError(fmt.Sprintf("component %s at version %s is unsupported by agent version %s", component.Kind, tc.Version, artifactVersion))
 	}
-	if err := artifactVersionSupported(tc, artifactVersion); err != nil {
+	if err := artifactVersionSupported(tc, ct, artifactVersion); err != nil {
 		return nil, err
->>>>>>> b4994510
 	}
 
 	// found it, manufacture a new instance of the component
